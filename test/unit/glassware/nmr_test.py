import unittest as ut
from unittest.mock import Mock
from tesliper.glassware.nmr import Shieldings, Couplings, InconsistentDataError
import numpy as np


class TestShieldings(ut.TestCase):

    def setUp(self):
        self.shield = Shieldings(
            genre='h_mst', filenames=['file1.out', 'file2.out'],
            values=[[30, 40, 60], [40, 60, 70]], molecule=[1, 1, 1],
            intercept=10, slope=-10
        )
        self.coupl_h_mock = Mock(name="h_couplings_mock")
        self.coupl_h_mock.values = np.asarray(
            [[[.0, .2, .4],
              [.2, .0, .6],
              [.4, .6, .0]],
             [[.0, .2, .6],
              [.2, .0, .8],
              [.6, .8, .0]]]
        )
        self.coupl_h_mock.coupling_constants = self.coupl_h_mock.values
        self.coupl_h_mock.atoms = np.asarray([0, 1, 2])
        self.coupl_h_mock.atoms_coupled = np.asarray([0, 1, 2])
        self.coupl_h_mock.atomic_numbers = np.asarray([1, 1, 1])
        self.coupl_h_mock.atomic_numbers_coupled = np.asarray([1, 1, 1])
        self.coupl_h_mock.exclude_self_couplings.return_value = np.asarray(
            [[[.2, .4], [.2, .6], [.4, .6]],
             [[.2, .6], [.2, .8], [.6, .8]]]
        )
        self.coupl_f_mock = Mock(name="f_couplings_mock")
        self.coupl_f_mock.values = np.asarray([[[2], [0], [0]], [[3], [0], [0]]])
        self.coupl_f_mock.coupling_constants = self.coupl_f_mock.values
        self.coupl_f_mock.atoms = np.asarray([0, 1, 2])
        self.coupl_f_mock.atoms_coupled = np.asarray([3])
        self.coupl_f_mock.atomic_numbers = np.asarray([1, 1, 1])
        self.coupl_f_mock.atomic_numbers_coupled = np.asarray([9])
        self.coupl_f_mock.exclude_self_couplings.side_effect = ValueError
        self.coupl_mock = Mock(name="couplings_mock")
        self.coupl_mock.values = np.asarray(
            [[[.0, .2, .4, 2],
              [.2, .0, .6, 0],
              [.4, .6, .0, 0]],
             [[.0, .2, .6, 3],
              [.2, .0, .8, 0],
              [.6, .8, .0, 0]]]
        )
        self.coupl_mock.coupling_constants = self.coupl_mock.values
        self.coupl_mock.atoms = np.asarray([0, 1, 2])
        self.coupl_mock.atoms_coupled = np.asarray([0, 1, 2, 3])
        self.coupl_mock.atomic_numbers = np.asarray([1, 1, 1])
        self.coupl_mock.atomic_numbers_coupled = np.asarray([1, 1, 1, 9])
        self.coupl_mock.exclude_self_couplings.return_value = np.asarray(
            [[[.2, .4, 2], [.2, .6, 0], [.4, .6, 0]],
             [[.2, .6, 3], [.2, .8, 0], [.6, .8, 0]]]
        )

        def take_atoms_side_effect(atoms=None, couple_with=np.array([1, 9])):
            couple_with = couple_with.tolist()
            if couple_with == [1]:
                return self.coupl_h_mock
            elif couple_with == [9]:
                return self.coupl_f_mock
            elif couple_with == [1, 9] or couple_with == [9, 1]:
                return self.coupl_mock
            else:
                raise ValueError("This shouldn't suppose to happen!")

        self.coupl_mock.take_atoms.side_effect = take_atoms_side_effect

    def test_nucleus(self):
        self.assertEqual(self.shield.nucleus, 'H')

    def test_spectra_name(self):
        self.assertEqual(self.shield.spectra_name, 'h_nmr')

    def test_atomic_number(self):
        self.assertEqual(self.shield.atomic_number, 1)

    def test_shielding_values(self):
        self.assertSequenceEqual(
            self.shield.shielding_values.tolist(),
            [[2, 3, 5], [3, 5, 6]]
        )

    def test_atoms(self):
        self.assertSequenceEqual(self.shield.atoms.tolist(), [0, 1, 2])

    def test_couple_all_exclude(self):
        out = self.shield.couple(self.coupl_mock)
        self.assertTrue(self.coupl_mock.take_atoms.called)
        self.assertSequenceEqual(
            [1, [1, 9]],
            [self.coupl_mock.take_atoms.call_args[0][0],
             self.coupl_mock.take_atoms.call_args[0][1].tolist()]
        )
        self.assertTrue(self.coupl_mock.exclude_self_couplings.called)
        self.assertSequenceEqual(
            out.values.tolist(),
            [[[31.3, 30.9, 31.1, 30.7, 29.3, 28.9, 29.1, 28.7],
              [40.4, 39.8, 40.2, 39.6, 40.4, 39.8, 40.2, 39.6],
              [60.5, 59.9, 60.1, 59.5, 60.5, 59.9, 60.1, 59.5]],
             [[41.9, 41.3, 41.7, 41.1, 38.9, 38.3, 38.7, 38.1],
              [60.5, 59.7, 60.3, 59.5, 60.5, 59.7, 60.3, 59.5],
              [70.7, 69.9, 70.1, 69.3, 70.7, 69.9, 70.1, 69.3]]]
        )

    def test_couple_all_no_exclude(self):
        out = self.shield.couple(self.coupl_mock, exclude_self_couplings=False)
        self.assertTrue(self.coupl_mock.take_atoms.called)
        self.assertSequenceEqual(
            [1, [1, 9]],
            [self.coupl_mock.take_atoms.call_args[0][0],
             self.coupl_mock.take_atoms.call_args[0][1].tolist()]
        )
        self.assertFalse(self.coupl_mock.exclude_self_couplings.called)
        self.assertSequenceEqual(
            out.values.tolist(),
            [[[31.3, 31.1, 31.3, 31.1, 30.9, 30.7, 30.9, 30.7, 29.3, 29.1,
               29.3, 29.1, 28.9, 28.7, 28.9, 28.7],
              [40.4, 40.4, 40.2, 40.2, 39.8, 39.8, 39.6, 39.6, 40.4, 40.4,
               40.2, 40.2, 39.8, 39.8, 39.6, 39.6],
              [60.5, 59.9, 60.1, 59.5, 60.5, 59.9, 60.1, 59.5, 60.5, 59.9,
               60.1, 59.5, 60.5, 59.9, 60.1, 59.5]],
             [[41.9, 41.7, 41.9, 41.7, 41.3, 41.1, 41.3, 41.1, 38.9, 38.7,
               38.9, 38.7, 38.3, 38.1, 38.3, 38.1],
              [60.5, 60.5, 60.3, 60.3, 59.7, 59.7, 59.5, 59.5, 60.5, 60.5,
               60.3, 60.3, 59.7, 59.7, 59.5, 59.5],
              [70.7, 69.9, 70.1, 69.3, 70.7, 69.9, 70.1, 69.3, 70.7, 69.9,
               70.1, 69.3, 70.7, 69.9, 70.1, 69.3]]]
        )

    def test_couple_bare_coupling_constants(self):
        out = self.shield.couple(
            [[[.2, .4], [.2, .6], [.4, .6]], [[.2, .6], [.2, .8], [.6, .8]]],
            exclude_self_couplings=False
        )
        self.assertFalse(self.coupl_mock.take_atoms.called)
        self.assertFalse(self.coupl_mock.exclude_self_couplings.called)
        self.assertSequenceEqual(
            out.values.tolist(),
            [[[30.3, 29.9, 30.1, 29.7],
              [40.4, 39.8, 40.2, 39.6],
              [60.5, 59.9, 60.1, 59.5]],
             [[40.4, 39.8, 40.2, 39.6],
              [60.5, 59.7, 60.3, 59.5],
              [70.7, 69.9, 70.1, 69.3]]]
        )

    def test_couple_bare_coupling_constants_with_dropping(self):
        out = self.shield.couple(
            [[[.0, .2, .4], [.2, .0, .6], [.4, .6, .0]],
             [[.0, .2, .6], [.2, .0, .8], [.6, .8, .0]]]
        )
        self.assertFalse(self.coupl_mock.take_atoms.called)
        self.assertFalse(self.coupl_mock.exclude_self_couplings.called)
        self.assertSequenceEqual(
            out.values.tolist(),
            [[[30.3, 29.9, 30.1, 29.7],
              [40.4, 39.8, 40.2, 39.6],
              [60.5, 59.9, 60.1, 59.5]],
             [[40.4, 39.8, 40.2, 39.6],
              [60.5, 59.7, 60.3, 59.5],
              [70.7, 69.9, 70.1, 69.3]]]
        )

    def test_couple_bare_coupling_constants_couple_with_given(self):
        self.assertRaises(
            ValueError, self.shield.couple, [[[2], [2], [4]], [[2], [2], [6]]],
            1, False
        )

    def test_couple_bare_coupling_constants_cant_drop_diag(self):
        self.assertRaises(
            ValueError, self.shield.couple,
            [[[2, 4], [2, 6], [4, 6]], [[2, 6], [2, 8], [6, 8]]], None, True
        )


class TestCouplings(ut.TestCase):

    def setUp(self):
        self.std = dict(
            genre='fermi', filenames=['file1.out', 'file2.out'],
            molecule=[1, 1, 1, 9],
            values=[[[0, 2, 4, 20],
                     [2, 0, 6, 0],
                     [4, 6, 0, 0],
                     [20, 0, 0, 0]],
                    [[0, 2, 6, 24],
                     [2, 0, 8, 0],
                     [6, 8, 0, 0],
                     [24, 0, 0, 0]]]
        )
        self.cpl = Couplings(**self.std)

    def test_atoms(self):
        self.assertTrue(self.cpl.atoms.dtype, int)
        self.assertSequenceEqual(self.cpl.atoms.tolist(), [0, 1, 2, 3])

    def test_atoms_coupled(self):
        self.assertTrue(self.cpl.atoms_coupled.dtype, int)
        self.assertSequenceEqual(self.cpl.atoms_coupled.tolist(), [0, 1, 2, 3])

    def test_nuclei(self):
        self.assertTrue(self.cpl.nuclei.dtype, int)
<<<<<<< HEAD
        self.assertSequenceEqual(self.cpl.nuclei.tolist(), [1, 1, 1, 9])

    def test_nuclei_coupled(self):
        self.assertTrue(self.cpl.nuclei_coupled.dtype, int)
        self.assertSequenceEqual(self.cpl.nuclei_coupled.tolist(), [1, 1, 1, 9])
=======
        self.assertSequenceEqual(self.cpl.nuclei.tolist(), "H H H F".split())

    def test_nuclei_coupled(self):
        self.assertTrue(self.cpl.nuclei_coupled.dtype, int)
        self.assertSequenceEqual(
            self.cpl.nuclei_coupled.tolist(), "H H H F".split()
        )

    def test_atomic_numbers(self):
        self.assertTrue(self.cpl.atomic_numbers.dtype, int)
        self.assertSequenceEqual(self.cpl.atomic_numbers.tolist(), [1, 1, 1, 9])

    def test_atomic_numbers_coupled(self):
        self.assertTrue(self.cpl.atomic_numbers_coupled.dtype, int)
        self.assertSequenceEqual(
            self.cpl.atomic_numbers_coupled.tolist(), [1, 1, 1, 9]
        )
>>>>>>> a594f303

    def test_inconsistent_atoms(self):
        params = self.std.copy()
        params['atoms_coupled'] = [0, 1, 2]
        self.assertRaises(InconsistentDataError, Couplings, **params)

    def test_inst_with_unpack(self):
        params = self.std.copy()
        params['values'] = [[0, 2, 0, 4, 6, 0], [0, 2, 0, 6, 8, 0]]
        params['molecule'] = [1, 1, 1]
        cpl = Couplings(**params)
        self.assertSequenceEqual(
            cpl.values.tolist(),
            [[[0, 2, 4], [2, 0, 6], [4, 6, 0]],
             [[0, 2, 6], [2, 0, 8], [6, 8, 0]]]
        )

    def test_exclude_self_couplings_not_enough_values(self):
        params = self.std.copy()
        params['values'] = [[[0, 2, 4],
                             [2, 0, 6],
                             [4, 6, 0],
                             [20, 0, 0]],
                            [[0, 2, 6],
                             [2, 0, 8],
                             [6, 8, 0],
                             [24, 0, 0]]]
        params['atoms_coupled'] = [0, 1, 2]
        cpl = Couplings(**params)
        self.assertRaises(ValueError, cpl.exclude_self_couplings)

    def test_exclude_self_couplings_unsymmetrical(self):
        params = self.std.copy()
        params['values'] = [[[0, 2, 4, 20],
                             [2, 0, 6, 0],
                             [4, 6, 0, 0]],
                            [[0, 2, 6, 24],
                             [2, 0, 8, 0],
                             [6, 8, 0, 0]]]
        params['atoms'] = [0, 1, 2]
        params['atoms_coupled'] = [0, 1, 2, 3]
        cpl = Couplings(**params)
        out = cpl.exclude_self_couplings().tolist()
        self.assertSequenceEqual(
            out,
            [[[0.02, 0.04, 0.2],
              [0.02, 0.06, 0],
              [0.04, 0.06, 0]],
             [[0.02, 0.06, 0.24],
              [0.02, 0.08, 0],
              [0.06, 0.08, 0]]]
        )

    def test_exclude_self_couplings(self):
        out = self.cpl.exclude_self_couplings().tolist()
        self.assertSequenceEqual(
            out,
            [[[0.02, 0.04, 0.2],
              [0.02, 0.06, 0],
              [0.04, 0.06, 0],
              [0.2, 0, 0]],
             [[0.02, 0.06, 0.24],
              [0.02, 0.08, 0],
              [0.06, 0.08, 0],
              [0.24, 0, 0]]]
        )

    def test_coupling_constants_values(self):
        self.assertSequenceEqual(self.cpl.coupling_constants.tolist(),
                                 [[[0, 0.02, 0.04, 0.2],
                                   [0.02, 0, 0.06, 0],
                                   [0.04, 0.06, 0, 0],
                                   [0.2, 0, 0, 0]],
                                  [[0, 0.02, 0.06, 0.24],
                                   [0.02, 0, 0.08, 0],
                                   [0.06, 0.08, 0.00, 0],
                                   [0.24, 0, 0, 0]]]
                                 )

    def test_take_atoms_all(self):
        new = self.cpl.take_atoms()
        self.assertSequenceEqual(new.atoms.tolist(), [0, 1, 2, 3])
        self.assertSequenceEqual(new.atoms_coupled.tolist(), [0, 1, 2, 3])
        self.assertSequenceEqual(new.values.shape, (2, 4, 4))
        self.assertSequenceEqual(
            new.values.tolist(),
            [[[0, 2, 4, 20], [2, 0, 6, 0], [4, 6, 0, 0], [20, 0, 0, 0]],
             [[0, 2, 6, 24], [2, 0, 8, 0], [6, 8, 0, 0], [24, 0, 0, 0]]]
        )

    def test_take_atoms_h(self):
        new = self.cpl.take_atoms(atoms=1)
        self.assertSequenceEqual(new.atoms.tolist(), [0, 1, 2])
        self.assertSequenceEqual(new.atoms_coupled.tolist(), [0, 1, 2, 3])
        self.assertSequenceEqual(new.values.shape, (2, 3, 4))
        self.assertSequenceEqual(
            new.values.tolist(),
            [[[0, 2, 4, 20], [2, 0, 6, 0], [4, 6, 0, 0]],
             [[0, 2, 6, 24], [2, 0, 8, 0], [6, 8, 0, 0]]]
        )

    def test_take_atoms_h_couple_h(self):
        new = self.cpl.take_atoms(atoms=1, coupled_with=1)
        self.assertSequenceEqual(new.atoms.tolist(), [0, 1, 2])
        self.assertSequenceEqual(new.atoms_coupled.tolist(), [0, 1, 2])
        self.assertSequenceEqual(new.values.shape, (2, 3, 3))
        self.assertSequenceEqual(
            new.values.tolist(),
            [[[0, 2, 4], [2, 0, 6], [4, 6, 0]],
             [[0, 2, 6], [2, 0, 8], [6, 8, 0]]]
        )

    def test_take_couple_h(self):
        new = self.cpl.take_atoms(coupled_with=1)
        self.assertSequenceEqual(new.atoms.tolist(), [0, 1, 2, 3])
        self.assertSequenceEqual(new.atoms_coupled.tolist(), [0, 1, 2])
        self.assertSequenceEqual(new.values.shape, (2, 4, 3))
        self.assertSequenceEqual(
            new.values.tolist(),
            [[[0, 2, 4], [2, 0, 6], [4, 6, 0], [20, 0, 0]],
             [[0, 2, 6], [2, 0, 8], [6, 8, 0], [24, 0, 0]]]
        )

    def test_take_atoms_couple_f(self):
        new = self.cpl.take_atoms(coupled_with=9)
        self.assertSequenceEqual(new.atoms.tolist(), [0, 1, 2, 3])
        self.assertSequenceEqual(new.atoms_coupled.tolist(), [3])
        self.assertSequenceEqual(new.values.shape, (2, 4, 1))
        self.assertSequenceEqual(
            new.values.tolist(), [[[20], [0], [0], [0]], [[24], [0], [0], [0]]]
        )

    def test_take_atoms_h_couple_f(self):
        new = self.cpl.take_atoms(atoms=1, coupled_with=9)
        self.assertSequenceEqual(new.atoms.tolist(), [0, 1, 2])
        self.assertSequenceEqual(new.atoms_coupled.tolist(), [3])
        self.assertSequenceEqual(new.values.shape, (2, 3, 1))
        self.assertSequenceEqual(
            new.values.tolist(), [[[20], [0], [0]], [[24], [0], [0]]]
        )

    def test_drop_atoms_no_parameters(self):
        new = self.cpl.drop_atoms()
        self.assertSequenceEqual(new.values.tolist(), self.cpl.values.tolist())

    def test_drop_atoms_h(self):
        new = self.cpl.drop_atoms(atoms=1)
        self.assertSequenceEqual(
            new.values.tolist(), [[[20, 0, 0, 0]], [[24, 0, 0, 0]]]
        )

    def test_drop_atoms_h_coupled_h(self):
        new = self.cpl.drop_atoms(atoms=1, coupled_with=1)
        self.assertSequenceEqual(
            new.values.tolist(), [[[0]], [[0]]]
        )

    def test_drop_atoms_h_coupled_f(self):
        new = self.cpl.drop_atoms(atoms=1, coupled_with=9)
        self.assertSequenceEqual(
            new.values.tolist(), [[[20, 0, 0]], [[24, 0, 0]]]
        )

    def test_drop_atoms_coupled_h(self):
        new = self.cpl.drop_atoms(coupled_with=1)
        self.assertSequenceEqual(
            new.values.tolist(), [[[20], [0], [0], [0]], [[24], [0], [0], [0]]]
        )

    def test_is_symmetric(self):
        self.assertTrue(self.cpl.is_symmetric)

    def test_not_is_symmetric(self):
        params = self.std.copy()
        params['values'] = [[[0, 2, 4, 20],
                             [2, 0, 6, 0],
                             [4, 6, 0, 0]],
                            [[0, 2, 6, 24],
                             [2, 0, 8, 0],
                             [6, 8, 0, 0]]]
        params['atoms'] = [0, 1, 2]
        params['atoms_coupled'] = [0, 1, 2, 3]
        cpl = Couplings(**params)
        self.assertFalse(cpl.is_symmetric)

    def test_average_positions(self):
        cpl = self.cpl.average_positions((0, 1, 2))
        self.assertSequenceEqual(cpl.values.tolist(),
                                 [[[0, 4, 4, 20],
                                   [4, 0, 4, 0],
                                   [4, 4, 0, 0],
                                   [20, 0, 0, 0]],
                                  [[0, 16/3, 16/3, 24],
                                   [16/3, 0, 16/3, 0],
                                   [16/3, 16/3, 0, 0],
                                   [24, 0, 0, 0]]]
<<<<<<< HEAD
                                 )
=======
                                 )

    def test_suppress_coupling_pair(self):
        cpl = self.cpl.suppress_coupling([1, 2])
        self.assertSequenceEqual(
            cpl.values.tolist(),
            [[[0, 2, 4, 20],
              [2, 0, 0, 0],
              [4, 0, 0, 0],
              [20, 0, 0, 0]],
             [[0, 2, 6, 24],
              [2, 0, 0, 0],
              [6, 0, 0, 0],
              [24, 0, 0, 0]]]
        )

    def test_suppress_coupling_list_one_pair(self):
        cpl = self.cpl.suppress_coupling([[1, 2]])
        self.assertSequenceEqual(
            cpl.values.tolist(),
            [[[0, 2, 4, 20],
              [2, 0, 0, 0],
              [4, 0, 0, 0],
              [20, 0, 0, 0]],
             [[0, 2, 6, 24],
              [2, 0, 0, 0],
              [6, 0, 0, 0],
              [24, 0, 0, 0]]]
        )

    def test_suppress_coupling_list_two_pairs(self):
        cpl = self.cpl.suppress_coupling([[0, 1], [0, 3]])
        self.assertSequenceEqual(
            cpl.values.tolist(),
            [[[0, 0, 4, 0],
              [0, 0, 6, 0],
              [4, 6, 0, 0],
              [0, 0, 0, 0]],
             [[0, 0, 6, 0],
              [0, 0, 8, 0],
              [6, 8, 0, 0],
              [0, 0, 0, 0]]]
        )

    def test_suppress_coupling_unsymmetrical(self):
        params = self.std.copy()
        params['values'] = [[[0, 2, 4, 20],
                             [2, 0, 6, 0],
                             [4, 6, 0, 0]],
                            [[0, 2, 6, 24],
                             [2, 0, 8, 0],
                             [6, 8, 0, 0]]]
        params['atoms'] = [0, 1, 2]
        params['atoms_coupled'] = [0, 1, 2, 3]
        cpl = Couplings(**params).suppress_coupling([0, 3])
        self.assertSequenceEqual(
            cpl.values.tolist(),
            [[[0, 2, 4, 0],
              [2, 0, 6, 0],
              [4, 6, 0, 0]],
             [[0, 2, 6, 0],
              [2, 0, 8, 0],
              [6, 8, 0, 0]]]
        )

    def test_suppress_coupling_unsymmetrical_other(self):
        params = self.std.copy()
        params['values'] = [[[0, 2, 4],
                             [2, 0, 6],
                             [4, 6, 0],
                             [20, 0, 0]],
                            [[0, 2, 6],
                             [2, 0, 8],
                             [6, 8, 0],
                             [24, 0, 0]]]
        params['atoms_coupled'] = [0, 1, 2]
        cpl = Couplings(**params).suppress_coupling([0, 3])
        self.assertSequenceEqual(
            cpl.values.tolist(),
            [[[0, 2, 4],
              [2, 0, 6],
              [4, 6, 0],
              [0, 0, 0]],
             [[0, 2, 6],
              [2, 0, 8],
              [6, 8, 0],
              [0, 0, 0]]]
        )

    def test_suppress_coupling_atom_out_of_range(self):
        self.assertRaises(ValueError, self.cpl.suppress_coupling, [1, 4])
>>>>>>> a594f303
<|MERGE_RESOLUTION|>--- conflicted
+++ resolved
@@ -206,13 +206,6 @@
 
     def test_nuclei(self):
         self.assertTrue(self.cpl.nuclei.dtype, int)
-<<<<<<< HEAD
-        self.assertSequenceEqual(self.cpl.nuclei.tolist(), [1, 1, 1, 9])
-
-    def test_nuclei_coupled(self):
-        self.assertTrue(self.cpl.nuclei_coupled.dtype, int)
-        self.assertSequenceEqual(self.cpl.nuclei_coupled.tolist(), [1, 1, 1, 9])
-=======
         self.assertSequenceEqual(self.cpl.nuclei.tolist(), "H H H F".split())
 
     def test_nuclei_coupled(self):
@@ -230,7 +223,6 @@
         self.assertSequenceEqual(
             self.cpl.atomic_numbers_coupled.tolist(), [1, 1, 1, 9]
         )
->>>>>>> a594f303
 
     def test_inconsistent_atoms(self):
         params = self.std.copy()
@@ -427,9 +419,6 @@
                                    [16/3, 0, 16/3, 0],
                                    [16/3, 16/3, 0, 0],
                                    [24, 0, 0, 0]]]
-<<<<<<< HEAD
-                                 )
-=======
                                  )
 
     def test_suppress_coupling_pair(self):
@@ -520,5 +509,4 @@
         )
 
     def test_suppress_coupling_atom_out_of_range(self):
-        self.assertRaises(ValueError, self.cpl.suppress_coupling, [1, 4])
->>>>>>> a594f303
+        self.assertRaises(ValueError, self.cpl.suppress_coupling, [1, 4])