from unittest import mock

import numpy as np
import pytest

import tesliper.datawork as dw
import tesliper.glassware.arrays as ar
from tesliper.exceptions import InconsistentDataError


def test_filenames_array_empty():
    arr = ar.FilenamesArray()
    assert arr.filenames.tolist() == []
    assert arr.genre == "filenames"


def test_filenames_array_filenames():
    arr = ar.FilenamesArray(filenames=["one", "two"])
    assert arr.filenames.tolist() == ["one", "two"]


def test_filenames_array_values():
    arr = ar.FilenamesArray(filenames=["one", "two"])
    assert arr.filenames is arr.values


def test_dtype():
    arr = ar.FloatArray(genre="bla", filenames=["f1", "f2", "f3"], values=[3, 12, 15])
    assert arr.values.dtype == np.float64


@pytest.fixture
def get_repr_args_mock(monkeypatch):
    monkeypatch.setattr(
        ar.ArrayBase,
        "get_repr_args",
        mock.Mock(
            return_value={
                "genre": "bla",
                "filenames": ["f1", "f2", "f3"],
                "values": [1, 12, 15],
                "allow_data_inconsistency": False,
            }
        ),
    )
    return ar.ArrayBase.get_repr_args


@pytest.fixture
def clav(monkeypatch):
    monkeypatch.setattr(ar.dw, "calculate_average", mock.Mock(return_value=10))
    return ar.dw.calculate_average


@pytest.fixture
def lggr(monkeypatch):
    monkeypatch.setattr(ar, "logger", mock.Mock())
    return ar.logger


@pytest.fixture
def averagable():
    class Av(ar.FloatArray, ar.Averagable):
        associated_genres = ()

    return Av(genre="bla", filenames=["f1", "f2", "f3"], values=[3, 12, 15])


def test_average_conformers_energies_object(averagable, lggr, clav, get_repr_args_mock):
    en = mock.Mock(genre="foo", populations=[1, 1, 1])
    out = averagable.average_conformers(en)
    assert type(out) is type(averagable)
    assert out.values.tolist() == [10]
    assert clav.call_args[0][0].tolist() == [3, 12, 15]
    assert clav.call_args[0][1] == [1, 1, 1]
    get_repr_args_mock.assert_called()
    lggr.debug.assert_called_with("bla averaged by foo.")


def test_average_conformers_list(averagable, lggr, clav, get_repr_args_mock):
    out = averagable.average_conformers([1, 1, 1])
    assert type(out) is type(averagable)
    assert out.values.tolist() == [10]
    assert clav.call_args[0][0].tolist() == [3, 12, 15]
    assert clav.call_args[0][1].tolist() == [1, 1, 1]
    get_repr_args_mock.assert_called()
    lggr.debug.assert_called_with("bla averaged by unknown.")


@pytest.fixture
def filenames_mock(monkeypatch):
    mocked = mock.PropertyMock(return_value=["f1", "f2", "f3"])
    monkeypatch.setattr(ar.Energies, "filenames", mocked)
    return mocked


@pytest.fixture
def values_mock(monkeypatch):
    mocked = mock.PropertyMock(return_value=[3, 12, 15])
    monkeypatch.setattr(ar.Energies, "values", mocked)
    return mocked


@pytest.fixture
def convert_mock(monkeypatch):
    mocked = mock.PropertyMock(return_value=[3, 12, 15])
    monkeypatch.setattr(ar.Energies, "as_kcal_per_mol", mocked)
    return mocked


@pytest.fixture
def en():
    return ar.Energies(
        genre="bla", filenames=["f1", "f2", "f3"], values=[3, 12, 15], t=10
    )


def test_deltas(en, monkeypatch, filenames_mock, convert_mock):
    monkeypatch.setattr(ar.dw, "calculate_deltas", mock.Mock())
    _ = en.deltas
    convert_mock.assert_called()
    ar.dw.calculate_deltas.assert_called_with(en.as_kcal_per_mol)


def test_min_factors(en, monkeypatch, filenames_mock, convert_mock):
    monkeypatch.setattr(ar.dw, "calculate_min_factors", mock.Mock())
    _ = en.min_factors
    convert_mock.assert_called()
    ar.dw.calculate_min_factors.assert_called_with(en.as_kcal_per_mol, en.t)


def test_populations(en, monkeypatch, filenames_mock, convert_mock):
    monkeypatch.setattr(ar.dw, "calculate_populations", mock.Mock())
    _ = en.populations
    convert_mock.assert_called()
    ar.dw.calculate_populations.assert_called_with(en.as_kcal_per_mol, en.t)


def test_calculate_populations(en, monkeypatch, filenames_mock, convert_mock):
    monkeypatch.setattr(ar.dw, "calculate_populations", mock.Mock())
    en.calculate_populations(20)
    convert_mock.assert_called()
    ar.dw.calculate_populations.assert_called_with(en.as_kcal_per_mol, 20)


@pytest.fixture
def freq(monkeypatch):
    monkeypatch.setattr(
        ar.SpectralData,
        "frequencies",
        mock.PropertyMock(return_value=[[10, 20], [12, 21]]),
    )
    return ar.SpectralData.frequencies


@pytest.fixture
def vals(monkeypatch):
    monkeypatch.setattr(
        ar.SpectralData, "values", mock.PropertyMock(return_value=[[2, 5], [3, 7]])
    )
    return ar.SpectralData.values


@pytest.fixture
def fnms(monkeypatch):
    monkeypatch.setattr(
        ar.SpectralData, "filenames", mock.PropertyMock(return_value=["f1", "f2"])
    )
    return ar.SpectralData.filenames


@pytest.fixture
def inten(monkeypatch):
    inten_mock = mock.MagicMock()
    inten_mock.converter = mock.Mock()
    inten_mock.__getitem__.side_effect = lambda _k: inten_mock.converter
    monkeypatch.setattr(ar.SpectralData, "_intensities_converters", inten_mock)
    return inten_mock


@pytest.fixture
def inten_no_conversion(inten):
    def no_key(_k):
        raise KeyError

    inten.__getitem__.side_effect = no_key
    return inten


@pytest.fixture
def bars():
    return ar.SpectralData("bla", [], [], [])


def test_intensieties(bars, inten, fnms, vals, freq):
    _ = bars.intensities
<<<<<<< HEAD
    inten.assert_called_with(
        bars.genre,
        bars.values,
        bars.frequencies,
        bars.t,
        bars.laser,
    )
=======
    inten.converter.assert_called_with(bars.values, bars.frequencies)


def test_intensieties_unsupported_genre(bars, inten_no_conversion, fnms, vals, freq):
    with pytest.raises(NotImplementedError):
        _ = bars.intensities
>>>>>>> 993257bc


# test Geometry
@pytest.fixture
def geom():
    return ar.Geometry(
        genre="geometry",
        filenames=["file1.out", "file2.out"],
        values=[
            [[30, 40, 60], [40, 60, 70], [50, 80, 10]],
            [[35, 45, 65], [45, 65, 75], [55, 85, 15]],
        ],
        molecule_atoms=[[1, 1, 1]],
    )


@pytest.fixture
def geom_incons():
    return ar.Geometry(
        genre="geometry",
        filenames=["file1.out", "file2.out"],
        values=[
            [[30, 40, 60], [40, 60, 70], [50, 80, 10]],
            [[35, 45, 65], [45, 65, 75]],
        ],
        molecule_atoms=[[2, 2, 2], [2, 2]],
        allow_data_inconsistency=True,
    )


def test_molecule_atoms(geom):
    assert geom.molecule_atoms.tolist() == [[1, 1, 1]]


def test_molecule_atoms_as_symbols(geom, monkeypatch):
    monkeypatch.setattr(
        type(geom).molecule_atoms, "fsan", mock.Mock(return_value=[[6, 1, 8]])
    )
    geom.molecule_atoms = [["C", "H", "O"]]
    assert geom.molecule_atoms.tolist() == [[6, 1, 8]]


def test_molecule_atoms_two_dim(geom):
    geom.molecule_atoms = [[2, 2, 2], [2, 2, 2]]
    assert geom.molecule_atoms.tolist() == [[2, 2, 2]]


def test_molecule_atoms_two_dim_different(geom):
    with pytest.raises(InconsistentDataError):
        geom.molecule_atoms = [[2, 2, 2], [2, 1, 2]]


def test_molecule_atoms_two_dim_different_inconsistency_allowed(geom):
    geom.allow_data_inconsistency = True
    geom.molecule_atoms = [[2, 2, 2], [2, 1, 2]]
    assert geom.molecule_atoms.tolist() == [[2, 2, 2], [2, 1, 2]]


def test_molecule_values_varying_sizes_inconsistency_allowed(geom):
    geom.allow_data_inconsistency = True
    geom.values = [
        [[30, 40, 60], [40, 60, 70], [50, 80, 10]],
        [[35, 45, 65], [45, 65, 75]],
    ]
    np.testing.assert_array_equal(
        geom.values,
        [
            [[30, 40, 60], [40, 60, 70], [50, 80, 10]],
            [[35, 45, 65], [45, 65, 75], [0, 0, 0]],
        ],
    )


@pytest.mark.xfail(
    reason=(
        "Geometry.molecule_atoms.sanitizer currently "
        "does not support jagged nested lists."
    )
)
def test_molecule_atoms_varying_sizes_inconsistency_allowed(geom):
    geom.allow_data_inconsistency = True
    geom.molecule_atoms = [[2, 2, 2], [2, 2]]
    assert geom.molecule_atoms.tolist() == [[2, 2, 2], [2, 2, 0]]


def test_molecule_atoms_too_short(geom):
    with pytest.raises(ValueError):
        geom.molecule_atoms = [[2, 2]]


def test_molecule_atoms_not_matching_num_of_conformers(geom):
    with pytest.raises(ValueError):
        geom.molecule_atoms = [[2, 2, 2]] * 3


@pytest.fixture(scope="module")
def transitions_values():
    return [[[(11, 21, 0.5), (12, 22, -0.6)], [(31, 32, 0.9)]]]


@pytest.fixture
def transitions(transitions_values):
    return ar.Transitions(
        genre="transitions",
        filenames=["one"],
        values=transitions_values,
    )


def test_transitions_unpack(transitions_values):
    ground, excited, coefs = ar.Transitions.unpack_values(transitions_values)
    assert ground == [[[11, 12], [31]]]
    assert excited == [[[21, 22], [32]]]
    assert coefs == [[[0.5, -0.6], [0.9]]]


def test_transitions_highest(transitions):
    g, e, v, c = transitions.highest_contribution
    np.testing.assert_array_equal(v, [[-0.6, 0.9]])
    np.testing.assert_array_equal(c, [[2 * (-0.6) ** 2, 2 * 0.9 ** 2]])
    np.testing.assert_array_equal(e, [[22, 32]])
    np.testing.assert_array_equal(g, [[12, 31]])<|MERGE_RESOLUTION|>--- conflicted
+++ resolved
@@ -194,22 +194,12 @@
 
 def test_intensieties(bars, inten, fnms, vals, freq):
     _ = bars.intensities
-<<<<<<< HEAD
-    inten.assert_called_with(
-        bars.genre,
-        bars.values,
-        bars.frequencies,
-        bars.t,
-        bars.laser,
-    )
-=======
     inten.converter.assert_called_with(bars.values, bars.frequencies)
 
 
 def test_intensieties_unsupported_genre(bars, inten_no_conversion, fnms, vals, freq):
     with pytest.raises(NotImplementedError):
         _ = bars.intensities
->>>>>>> 993257bc
 
 
 # test Geometry
