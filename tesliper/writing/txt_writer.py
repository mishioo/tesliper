--- conflicted
+++ resolved
@@ -239,17 +239,13 @@
             information for the same conformers. Assumes that all `data`'s elements have
             the same `spectra_type`, which is passed to the `name_template` as "det".
         name_template : str or string.Template
-<<<<<<< HEAD
-            Template that will be used to generate filenames. Refer to
-            :meth:`.make_name` documentation for details on supported placeholders.
-=======
-            Template that will be used to generate filenames.
+            Template that will be used to generate filenames. Refer to
+            :meth:`.make_name` documentation for details on supported placeholders.
 
         Raises
         ------
         ValueError
             if `data` is an empty sequence
->>>>>>> 60654eaf
         """
         self._spectral(
             band=band,
@@ -277,17 +273,13 @@
             information for the same conformers. Assumes that all `data`'s elements have
             the same `spectra_type`, which is passed to the `name_template` as "det".
         name_template : str or string.Template
-<<<<<<< HEAD
-            Template that will be used to generate filenames. Refer to
-            :meth:`.make_name` documentation for details on supported placeholders.
-=======
-            Template that will be used to generate filenames.
+            Template that will be used to generate filenames. Refer to
+            :meth:`.make_name` documentation for details on supported placeholders.
 
         Raises
         ------
         ValueError
             if `data` is an empty sequence
->>>>>>> 60654eaf
         """
         self._spectral(
             band=band, data=data, name_template=name_template, category="data"
