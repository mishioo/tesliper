--- conflicted
+++ resolved
@@ -12,6 +12,7 @@
     FloatArray,
     InfoArray,
     SpectralActivities,
+    SpectralData,
     Transitions,
     VibrationalActivities,
 )
@@ -227,20 +228,13 @@
             )
         logger.info("Spectrum export to text files done.")
 
-<<<<<<< HEAD
     def spectral_activities(
-        self, band: SpectralActivities, data: List[SpectralActivities]
+        self,
+        band: SpectralActivities,
+        data: List[SpectralActivities],
+        filename_template: Union[str, Template] = "${conf}.${genre}.${ext}",
     ):
         """Writes SpectralActivities objects to txt files (one for each conformer).
-=======
-    def spectral_data(
-        self,
-        band: SpectralData,
-        data: List[SpectralData],
-        filename_template: Union[str, Template] = "${conf}.${genre}.${ext}",
-    ):
-        """Writes SpectralData objects to txt files (one for each conformer).
->>>>>>> 485de4ea
 
         Parameters
         ----------
@@ -250,6 +244,26 @@
             excitation energies for electronic data
         data: list of glassware.SpectralActivities
             SpectralActivities objects that are to be serialized; all should contain
+            information for the same conformers
+        """
+        ...
+
+    def spectral_data(
+        self,
+        band: SpectralData,
+        data: List[SpectralData],
+        filename_template: Union[str, Template] = "${conf}.${genre}.${ext}",
+    ):
+        """Writes SpectralData objects to txt files (one for each conformer).
+
+        Parameters
+        ----------
+        band: glassware.SpectralData
+            object containing information about band at which transitions occur;
+            it should be frequencies for vibrational data and wavelengths or
+            excitation energies for electronic data
+        data: list of glassware.SpectralData
+            SpectralData objects that are to be serialized; all should contain
             information for the same conformers
         filename_template : str or string.Template
             Template that will be used to generate filenames.
@@ -273,7 +287,7 @@
                     self._formatters[g].format(v) for v, g in zip(vals, genres)
                 )
                 handle.write(line + "\n")
-        logger.info("SpectralActivities export to text files done.")
+        logger.info("SpectralData export to text files done.")
 
     def spectra(
         self,
@@ -311,14 +325,9 @@
     def transitions(
         self,
         transitions: Transitions,
-<<<<<<< HEAD
         wavelengths: ElectronicActivities,
         only_highest=True,
-=======
-        wavelengths: ElectronicData,
-        only_highest=True,
         filename_template: Union[str, Template] = "${conf}.${cat}-${det}.${ext}",
->>>>>>> 485de4ea
     ):
         """Writes electronic transitions data to text files (one for each conformer).
 
