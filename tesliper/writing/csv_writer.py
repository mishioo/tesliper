--- conflicted
+++ resolved
@@ -18,11 +18,7 @@
     Transitions,
 )
 from ..glassware.spectra import SingleSpectrum, Spectra
-<<<<<<< HEAD
 from .writer_base import WriterBase
-=======
-from ._writer import Writer
->>>>>>> 60654eaf
 
 # LOGGER
 logger = lgg.getLogger(__name__)
@@ -275,17 +271,13 @@
             Assumes that all `data`'s elements have the same `spectra_type`, which is
             passed to the `name_template` as "det".
         name_template : str or string.Template
-<<<<<<< HEAD
-            Template that will be used to generate filenames. Refer to
-            :meth:`.make_name` documentation for details on supported placeholders.
-=======
-            Template that will be used to generate filenames.
+            Template that will be used to generate filenames. Refer to
+            :meth:`.make_name` documentation for details on supported placeholders.
 
         Raises
         ------
         ValueError
             if `data` is an empty sequence
->>>>>>> 60654eaf
         """
         self._spectral(
             band=band,
@@ -302,29 +294,25 @@
     ):
         """Writes SpectralData objects to csv files (one file for each conformer).
 
-         Parameters
-         ----------
-         band: glassware.SpectralData
-             Object containing information about band at which transitions occur;
-             it should be frequencies for vibrational data and wavelengths or
-             excitation energies for electronic data.
-         data: list of glassware.SpectralData
-             SpectralData objects that are to be serialized; all should contain
-             information for the same set of conformers and correspond to given band.
-             Assumes that all `data`'s elements have the same `spectra_type`, which is
-             passed to the `name_template` as "det".
-        name_template : str or string.Template
-<<<<<<< HEAD
-            Template that will be used to generate filenames. Refer to
-            :meth:`.make_name` documentation for details on supported placeholders.
-=======
-             Template that will be used to generate filenames.
-
-         Raises
-         ------
-         ValueError
-             if `data` is an empty sequence
->>>>>>> 60654eaf
+        Parameters
+        ----------
+        band: glassware.SpectralData
+            Object containing information about band at which transitions occur;
+            it should be frequencies for vibrational data and wavelengths or
+            excitation energies for electronic data.
+        data: list of glassware.SpectralData
+            SpectralData objects that are to be serialized; all should contain
+            information for the same set of conformers and correspond to given band.
+            Assumes that all `data`'s elements have the same `spectra_type`, which is
+            passed to the `name_template` as "det".
+        name_template : str or string.Template
+            Template that will be used to generate filenames. Refer to
+            :meth:`.make_name` documentation for details on supported placeholders.
+
+        Raises
+        ------
+        ValueError
+            if `data` is an empty sequence
         """
         self._spectral(
             band=band, data=data, name_template=name_template, category="data"
