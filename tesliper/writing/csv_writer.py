# IMPORTS
import csv
import logging as lgg
from contextlib import contextmanager
from itertools import repeat, zip_longest
from pathlib import Path
from string import Template
from typing import IO, Any, AnyStr, Dict, Iterable, Iterator, List, Optional, Union

import numpy as np

from ..glassware.arrays import (
    ElectronicActivities,
    Energies,
    FloatArray,
    SpectralActivities,
    Transitions,
)
from ..glassware.spectra import SingleSpectrum, Spectra
from ._writer import Writer

# LOGGER
logger = lgg.getLogger(__name__)
logger.setLevel(lgg.DEBUG)


class _CsvMixin:
    """Mixin class for csv writers.

    This class takes care of setting up format of produced csv files.
    It should be used as a first base class to ensure proper cooperation with other
    base classes. It will pass all given *args and **kwargs to the next base class
    in MRO.

    Parameters
    ----------
    dialect: str or csv.Dialect
        Name of a dialect or csv.Dialect object, which will be used by csv.writer.
    fmtparams: dict, optional
        Additional formatting parameters for csv.writer to use.
        For list of valid parameters consult csv.Dialect documentation.
    include_header: bool, optional
        Determines if file should contain a header with column names, True by default.
    """

    _known_fmt_params = {
        "delimiter",
        "doublequote",
        "escapechar",
        "lineterminator",
        "quotechar",
        "quoting",
        "skipinitialspace",
        "strict",
    }

    def __init__(
        self,
        *args,
        dialect: Union[str, csv.Dialect] = "excel",
        fmtparams: Optional[Dict] = None,
        include_header: bool = True,
        **kwargs,
    ):
        self.dialect = dialect
        self.fmtparams = fmtparams or {}
        self.include_header = include_header
        super().__init__(*args, **kwargs)

    @property
    def dialect(self):
        """Name of a dialect (as string) or csv.Dialect object,
        which will be used by csv.writer.
        """
        return self._dialect

    @dialect.setter
    def dialect(self, dialect: Union[str, csv.Dialect]):
        self._dialect = (
            dialect if isinstance(dialect, csv.Dialect) else csv.get_dialect(dialect)
        )

    @property
    def fmtparams(self):
        """Dict of additional formatting parameters for csv.writer to use.
        For list of valid parameters consult csv.Dialect documentation.

        Raises
        ------
        TypeError
            if invalid parameter is given
        """
        return self._fmtparams

    @fmtparams.setter
    def fmtparams(self, params: Dict):
        for param in params.keys():
            if param not in self._known_fmt_params:
                raise TypeError(f"'{param}' is an invalid csv formatting parameter")
        self._fmtparams = params


# CLASSES
class CsvWriter(_CsvMixin, Writer):
    """Writes extracted data in .csv format form many conformers to one file.

    Parameters
    ----------
    destination: str or pathlib.Path
        Directory, to which generated files should be written.
    mode: str
        Specifies how writing to file should be handled. Should be one of characters:
         'a' (append to existing file), 'x' (only write if file doesn't exist yet),
         or 'w' (overwrite file if it already exists).
    include_header: bool, optional
        Determines if file should contain a header with column names, True by default.
    dialect: str or csv.Dialect
        Name of a dialect or csv.Dialect object, which will be used by underlying
        csv.writer.
    fmtparams: dict, optional
        Additional formatting parameters for underlying csv.writer to use.
        For list of valid parameters consult csv.Dialect documentation.
    """

    extension = "csv"

    def __init__(
        self,
        destination: Union[str, Path],
        mode: str = "x",
        include_header: bool = True,
        dialect: Union[str, csv.Dialect] = "excel",
        **fmtparams,
    ):
        super().__init__(
            destination=destination,
            mode=mode,
            dialect=dialect,
            fmtparams=fmtparams,
            include_header=include_header,
        )

    @contextmanager
    def _get_handle(
        self,
        template: Union[str, Template],
        template_params: dict,
        open_params: Optional[dict] = None,
    ) -> Iterator[IO[AnyStr]]:
        open_params = open_params or {"newline": ""}
        with super()._get_handle(template, template_params, open_params) as handle:
            yield handle

    def _iter_handles(
        self,
        filenames: Iterable[str],
        template: Union[str, Template],
        template_params: dict,
        open_params: Optional[dict] = None,
    ) -> Iterator[IO[AnyStr]]:
        open_params = open_params or {"newline": ""}
        yield from super()._iter_handles(
            filenames, template, template_params, open_params
        )

    def energies(
        self,
        energies: Energies,
        corrections: Optional[FloatArray] = None,
        filename_template: Union[str, Template] = "distribution-${genre}.${ext}",
    ):
        """Writes Energies object to csv file. The output also contains derived values:
        populations, min_factors, deltas. Corrections are added only when explicitly
        given.

        Parameters
        ----------
        energies: glassware.Energies
            Energies objects that is to be serialized
        corrections: glassware.DataArray, optional
            DataArray objects containing energies corrections
        """
        header = ["Gaussian output file"]
        header += "population min_factor delta energy".split(" ")
        if corrections is not None:
            header += ["corrections"]
            corr = corrections.values
        else:
            corr = []
        rows = zip_longest(
            energies.filenames,
            energies.populations,
            energies.min_factors,
            energies.deltas,
            energies.values,
            corr,
        )
        template_params = {
            "conf": "multiple",
            "genre": energies.genre,
            "cat": "populations",
        }
        with self._get_handle(filename_template, template_params) as handle:
            csvwriter = csv.writer(handle, dialect=self.dialect, **self.fmtparams)
            if self.include_header:
                csvwriter.writerow(header)
            for row in rows:
                csvwriter.writerow(v for v in row if v is not None)
        logger.info("Energies export to csv files done.")

    def _energies_handler(self, data: List[Energies], extras: Dict[str, Any]) -> None:
        # TODO: return to Writer's implementation when `.overview()` added to this class
        for en in data:
            self.energies(
                en, corrections=extras.get("corrections", dict()).get(en.genre)
            )

    def single_spectrum(
        self,
        spectrum: SingleSpectrum,
        filename_template: Union[str, Template] = "${cat}.${genre}-${det}.${ext}",
    ):
        """Writes SingleSpectrum object to csv file.

        Parameters
        ----------
        spectrum: glassware.SingleSpectrum
            spectrum, that is to be serialized
        """
        template_params = {
            "genre": spectrum.genre,
            "cat": "spectrum",
            "det": spectrum.averaged_by,
        }
        with self._get_handle(filename_template, template_params) as handle:
            csvwriter = csv.writer(handle, dialect=self.dialect, **self.fmtparams)
            if self.include_header:
                csvwriter.writerow([spectrum.units["y"], spectrum.units["x"]])
            for row in zip(spectrum.x, spectrum.y):
                csvwriter.writerow(row)
        logger.info("Spectrum export to csv files done.")

<<<<<<< HEAD
    def spectral_activities(
        self, band: SpectralActivities, data: List[SpectralActivities]
    ):
        """Writes SpectralActivities objects to csv files (one file for each conformer).
=======
    def spectral_data(
        self,
        band: SpectralData,
        data: List[SpectralData],
        filename_template: Union[str, Template] = "${conf}.${genre}.${ext}",
    ):
        """Writes SpectralData objects to csv files (one file for each conformer).
>>>>>>> 485de4ea

        Parameters
        ----------
        band: glassware.SpectralActivities
            Object containing information about band at which transitions occur;
            it should be frequencies for vibrational data and wavelengths or
            excitation energies for electronic data.
        data: list of glassware.SpectralActivities
            SpectralActivities objects that are to be serialized; all should contain
            information for the same set of conformers and correspond to given band.
        """
        data = [band] + data
        headers = [self._header[bar.genre] for bar in data]
        values = zip(*[bar.values for bar in data])
        template_params = {"genre": band.genre, "cat": "activities"}
        for handle, values_ in zip(
            self._iter_handles(band.filenames, filename_template, template_params),
            values,
        ):
            csvwriter = csv.writer(handle, dialect=self.dialect, **self.fmtparams)
            if self.include_header:
                csvwriter.writerow(headers)
            for row in zip(*values_):
                csvwriter.writerow(row)
        logger.info("SpectralActivities export to csv files done.")

    def spectra(
        self,
        spectra: Spectra,
        filename_template: Union[str, Template] = "${conf}.${genre}.${ext}",
    ):
        """Writes Spectra object to .csv files (one file for each conformer).

        Parameters
        ----------
        spectra: glassware.Spectra
            Spectra object, that is to be serialized.
        """
        abscissa = spectra.x
        header = [spectra.units["y"], spectra.units["x"]]
        template_params = {"genre": spectra.genre, "cat": "spectra"}
        for handle, values in zip(
            self._iter_handles(spectra.filenames, filename_template, template_params),
            spectra.y,
        ):
            csvwriter = csv.writer(handle, dialect=self.dialect, **self.fmtparams)
            if self.include_header:
                csvwriter.writerow(header)
            for row in zip(abscissa, values):
                csvwriter.writerow(row)
        logger.info("Spectra export to csv files done.")

    def transitions(
        self,
        transitions: Transitions,
<<<<<<< HEAD
        wavelengths: ElectronicActivities,
        only_highest=True,
=======
        wavelengths: ElectronicData,
        only_highest=True,
        filename_template: Union[str, Template] = "${conf}.${cat}-${det}.${ext}",
>>>>>>> 485de4ea
    ):
        """Writes electronic transitions data to CSV files (one for each conformer).

        Parameters
        ----------
        transitions : glassware.Transitions
            Electronic transitions data that should be serialized.
        wavelengths : glassware.ElectronicActivities
            Object containing information about wavelength at which transitions occur.
        only_highest : bool
            Specifies if only transition of highest contribution to given band should
            be reported. If `False` all transition are saved to file.
            Defaults to `True`.
        """
        transtions_data = (
            transitions.highest_contribution
            if only_highest
            else (
                transitions.ground,
                transitions.excited,
                transitions.values,
                transitions.contribution,
            )
        )
        header = ["wavelength/nm", "ground", "excited", "coefficient", "contribution"]
        template_params = {
            "genre": transitions.genre,
            "cat": "transitions",
            "det": "highest" if only_highest else "all",
        }
        for handle, grounds, exciteds, values, contribs, bands in zip(
            self._iter_handles(
                transitions.filenames, filename_template, template_params
            ),
            *transtions_data,
            wavelengths.wavelen,
        ):
            csvwriter = csv.writer(handle, dialect=self.dialect, **self.fmtparams)
            if self.include_header:
                csvwriter.writerow(header)
            for g, e, v, c, b in zip(grounds, exciteds, values, contribs, bands):
                try:
                    listed = [
                        d
                        for d in zip(repeat(b), g, e, v, c)
                        # omit entry if any value is masked
                        if all(x is not np.ma.masked for x in d)
                    ]
                except TypeError:
                    # transition_data is transitions.highest_contribution
                    listed = [(b, g, e, v, c)]
                for data in listed:
                    csvwriter.writerow(data)<|MERGE_RESOLUTION|>--- conflicted
+++ resolved
@@ -14,6 +14,7 @@
     Energies,
     FloatArray,
     SpectralActivities,
+    SpectralData,
     Transitions,
 )
 from ..glassware.spectra import SingleSpectrum, Spectra
@@ -240,20 +241,13 @@
                 csvwriter.writerow(row)
         logger.info("Spectrum export to csv files done.")
 
-<<<<<<< HEAD
     def spectral_activities(
-        self, band: SpectralActivities, data: List[SpectralActivities]
+        self,
+        band: SpectralActivities,
+        data: List[SpectralActivities],
+        filename_template: Union[str, Template] = "${conf}.${genre}.${ext}",
     ):
         """Writes SpectralActivities objects to csv files (one file for each conformer).
-=======
-    def spectral_data(
-        self,
-        band: SpectralData,
-        data: List[SpectralData],
-        filename_template: Union[str, Template] = "${conf}.${genre}.${ext}",
-    ):
-        """Writes SpectralData objects to csv files (one file for each conformer).
->>>>>>> 485de4ea
 
         Parameters
         ----------
@@ -263,6 +257,26 @@
             excitation energies for electronic data.
         data: list of glassware.SpectralActivities
             SpectralActivities objects that are to be serialized; all should contain
+            information for the same set of conformers and correspond to given band.
+        """
+        ...
+
+    def spectral_data(
+        self,
+        band: SpectralData,
+        data: List[SpectralData],
+        filename_template: Union[str, Template] = "${conf}.${genre}.${ext}",
+    ):
+        """Writes SpectralData objects to csv files (one file for each conformer).
+
+        Parameters
+        ----------
+        band: glassware.SpectralData
+            Object containing information about band at which transitions occur;
+            it should be frequencies for vibrational data and wavelengths or
+            excitation energies for electronic data.
+        data: list of glassware.SpectralData
+            SpectralData objects that are to be serialized; all should contain
             information for the same set of conformers and correspond to given band.
         """
         data = [band] + data
@@ -278,7 +292,7 @@
                 csvwriter.writerow(headers)
             for row in zip(*values_):
                 csvwriter.writerow(row)
-        logger.info("SpectralActivities export to csv files done.")
+        logger.info("SpectralData export to csv files done.")
 
     def spectra(
         self,
@@ -309,14 +323,9 @@
     def transitions(
         self,
         transitions: Transitions,
-<<<<<<< HEAD
         wavelengths: ElectronicActivities,
         only_highest=True,
-=======
-        wavelengths: ElectronicData,
-        only_highest=True,
         filename_template: Union[str, Template] = "${conf}.${cat}-${det}.${ext}",
->>>>>>> 485de4ea
     ):
         """Writes electronic transitions data to CSV files (one for each conformer).
 
