--- conflicted
+++ resolved
@@ -340,16 +340,11 @@
         wb.save(self.file)
         logger.info("Spectra export to xlsx file done.")
 
-<<<<<<< HEAD
-    # FIXME: unify naming scheme, this method is overlooked by base class
-    def single_spectrum(self, spectrum: SingleSpectrum):
-=======
     def single_spectrum(
         self,
         spectrum: SingleSpectrum,
         name_template: Union[str, Template] = "${cat}.${genre}-${det}",
     ):
->>>>>>> 1c13584b
         """Writes SingleSpectrum object to new sheet of xlsx workbook.
 
         Parameters
