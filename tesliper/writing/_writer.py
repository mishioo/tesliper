# IMPORTS
import logging as lgg
from abc import ABC, abstractmethod
from contextlib import contextmanager
from pathlib import Path
from string import Formatter, Template
from typing import (
    IO,
    Any,
    AnyStr,
    Dict,
    Iterable,
    Iterator,
    List,
    Optional,
    Sequence,
    Tuple,
    Type,
    Union,
)

from ..glassware.arrays import (
    DataArray,
    ElectronicActivities,
    ElectronicData,
    Energies,
    FloatArray,
    Geometry,
    InfoArray,
    IntegerArray,
    ScatteringActivities,
    ScatteringData,
    SpectralActivities,
    SpectralData,
    Transitions,
    VibrationalActivities,
    VibrationalData,
)
from ..glassware.spectra import SingleSpectrum, Spectra

# LOGGER
logger = lgg.getLogger(__name__)
logger.setLevel(lgg.DEBUG)


_WRITERS: Dict[str, Type["Writer"]] = {}


def writer(fmt: str, destination, mode="x", **kwargs) -> "Writer":
    try:
        return _WRITERS[fmt](destination, mode, **kwargs)
    except KeyError:
        raise ValueError(f"Unknown file format: {fmt}.")


# CLASSES
class Writer(ABC):
    """Base class for writers, that produce single file from multiple conformers.

    Parameters
    ----------
    destination: str or pathlib.Path
        File, to which generated files should be written.
    mode: str
        Specifies how writing to file should be handled. Should be one of characters:
         "a" (append to existing file); "x" (only write if file does'nt exist yet);
         or "w" (overwrite file if it already exists). Defaults to "x".

    Attributes
    ----------
    destination
    mode
    """

    _header = dict(
        freq="Frequencies",
        mass="Red. masses",
        frc="Frc consts",
        raman="Raman Activ",
        depolarp=r"Depolar \(P\)",
        depolaru=r"Depolar \(U\)",
        ramact="RamAct",
        depp="Dep-P",
        depu="Dep-U",
        alpha2="Alpha2",
        beta2="Beta2",
        alphag="AlphaG",
        gamma2="Gamma2",
        delta2="Delta2",
        cid1="CID1",
        raman2="Raman2",
        roa2="ROA2",
        cid2="CID2",
        raman3="Raman3",
        roa3="ROA3",
        cid3="CID3",
        rc180="RC180",
        rot="Rot. Str.",
        dip="Dip. Str.",
        roa1="ROA1",
        raman1="Raman1",
        ex_en="Excit. Energy",
        wavelen="Wavelength",
        vrot="Rot.(velo)",
        lrot="Rot. (len)",
        vosc="Osc.(velo)",
        losc="Osc. (len)",
        iri="IR Int.",
        emang="E-M Angle",
        eemang="E-M Angle",
        zpe="Zero-point",
        ten="Thermal",
        ent="Enthalpy",
        gib="Gibbs",
        scf="SCF",
    )

    _formatters = dict(
        rot="{:> 10.4f}",
        dip="{:> 10.4f}",
        roa1="{:> 10.4f}",
        raman1="{:> 10.4f}",
        vrot="{:> 10.4f}",
        lrot="{:> 10.4f}",
        vosc="{:> 10.4f}",
        losc="{:> 10.4f}",
        iri="{:> 10.4f}",
        emang="{:> 10.4f}",
        eemang="{:> 10.4f}",
        zpe="{:> 13.4f}",
        ten="{:> 13.4f}",
        ent="{:> 13.4f}",
        gib="{:> 13.4f}",
        scf="{:> 13.4f}",
        ex_en="{:> 13.4f}",
        freq="{:> 10.2f}",
        wavelen="{:> 10.2f}",
        mass="{:> 11.4f}",
        frc="{:> 10.4f}",
        raman="{:> 11.4f}",
        depolarp="{:> 11.4f}",
        depolaru="{:> 11.4f}",
        ramact="{:> 10.4f}",
        depp="{:> 9.4f}",
        depu="{:> 9.4f}",
        alpha2="{:> 9.4f}",
        beta2="{:> 9.4f}",
        alphag="{:> 9.4f}",
        gamma2="{:> 9.4f}",
        delta2="{:> 9.4f}",
        cid1="{:> 8.3f}",
        raman2="{:> 8.3f}",
        roa2="{:> 8.3f}",
        cid2="{:> 8.3f}",
        raman3="{:> 8.3f}",
        roa3="{:> 8.3f}",
        cid3="{:> 8.3f}",
        rc180="{:> 8.3f}",
    )

    _excel_formats = dict(
        freq="0.0000",
        mass="0.0000",
        frc="0.0000",
        raman="0.0000",
        depolarp="0.0000",
        depolaru="0.0000",
        ramact="0.0000",
        depp="0.0000",
        depu="0.0000",
        alpha2="0.0000",
        beta2="0.0000",
        alphag="0.0000",
        gamma2="0.0000",
        delta2="0.0000",
        cid1="0.000",
        raman2="0.000",
        roa2="0.000",
        cid2="0.000",
        raman3="0.000",
        roa3="0.000",
        cid3="0.000",
        rc180="0.000",
        rot="0.0000",
        dip="0.0000",
        roa1="0.000",
        raman1="0.000",
        ex_en="0.0000",
        wavelen="0.0000",
        vrot="0.0000",
        lrot="0.0000",
        vosc="0.0000",
        losc="0.0000",
        iri="0.0000",
        emang="0.0000",
        eemang="0.0000",
        zpe="0.000000",
        ten="0.000000",
        ent="0.000000",
        gib="0.000000",
        scf="0.00000000",
    )
    energies_order = "zpe ten ent gib scf".split(" ")
    # TODO: add support for generic FloatArray and InfoArray

    @property
    @classmethod
    @abstractmethod
    def extension(cls) -> str:
        return ""

    @classmethod
    def __init_subclass__(cls, **kwargs):
        super().__init_subclass__(**kwargs)
        _WRITERS[cls.extension] = cls

    def __init__(self, destination: Union[str, Path], mode: str = "x"):
        self.mode = mode
        self.destination = destination
        self._handle = None

    @property
    def mode(self):
        """Specifies how writing to file should be handled. Should be one of characters:
        "a", "x", or "w".
        "a" - append to existing file;
        "x" - only write if file doesn't exist yet;
        "w" - overwrite file if it already exists.

        Raises
        ------
        ValueError
            If given anything other than "a", "x", or "w".
        """
        return self._mode

    @mode.setter
    def mode(self, mode):
        if mode not in ("a", "x", "w"):
            raise ValueError("Mode should be 'a', 'x', or 'w'.")
        self._mode = mode

    def check_file(self, file: Union[str, Path]) -> Path:
        file = Path(file)
        if not file.exists() and self.mode == "a":
            raise FileNotFoundError(
                "Mode 'a' was specified, but given file doesn't exist."
            )
        elif file.exists() and self.mode == "x":
            raise FileExistsError(
                "Mode 'x' was specified, but given file already exists."
            )
        elif not file.parent.exists():
            raise FileNotFoundError("Parent directory of specified file doesn't exist.")
        else:
            logger.debug(f"File {file} ok for writing.")
            return file

    @property
    def destination(self) -> Path:
        """pathlib.Path: Directory, to which generated files should be written.

        Raises
        ------
        FileNotFoundError
            If given destination doesn't exist or is not a directory.
        """
        return vars(self)["destination"]

    @destination.setter
    def destination(self, destination: Union[str, Path]) -> None:
        destination = Path(destination)
        if not destination.is_dir():
            raise FileNotFoundError(
                "Given destination doesn't exist or is not a directory."
            )
        vars(self)["destination"] = destination

    @staticmethod
    def distribute_data(data: List) -> Tuple[Dict[str, List], Dict[str, Any]]:
        """Sorts given data by genre category for use by specialized writing methods.

        Returns
        -------
        distr : dict
            Dictionary with DataArray objects sorted by their type.
            Each {key: value} pair is {name of the type in lowercase format:
            list of DataArray objects of this type}.
        extras : dict
            Spacial-case genres: extra information used by some writer methods
            when exporting data. Available {key: value} pairs are:
                corrections: dict of {energy genre: FloatArray},
                frequencies: VibrationalActivities or None,
                wavelenghts: ElectronicActivities or None,
                stoichiometry: InfoArray or None,
                charge: IntegerArray or None,
                multiplicity: IntegerArray or None
        """
        distr: Dict[str, List] = dict()
        extras: Dict[str, Any] = dict()
        for obj in data:
            if obj.genre.endswith("corr"):
                corrs = extras["corrections"] = extras.get("corrections", dict())
                corrs[obj.genre[:3]] = obj
            elif obj.genre == "freq":
                extras["frequencies"] = obj
            elif obj.genre == "wavelen":
                extras["wavelengths"] = obj
            elif obj.genre == "stoichiometry":
                extras["stoichiometry"] = obj
            elif obj.genre == "charge":
                extras["charge"] = obj
            elif obj.genre == "multiplicity":
                extras["multiplicity"] = obj
            else:
                name = type(obj).__name__.lower()
                values = distr[name] = distr.get(name, list())
                values.append(obj)
        return distr, extras

    def make_filename(
        self,
        template: Union[str, Template],
        conf: str = "",
        num: Union[str, int] = "",
        genre: str = "",
        cat: str = "",
        det: str = "",
        ext: str = "",
    ) -> str:
        """Create filename using given template and given or global values
        for known identifiers. The identifier should be used in the template as
        "${identifier}" where "identifier" is the name of identifier.
        Available names and their meaning are:
            ${ext} - appropriate file extension;
            ${conf} - name of the conformer;
            ${num} - number of the file according to internal counter;
            ${genre} - genre of exported data;
            ${cat} - category of produced output;
            ${det} - category-specific detail.
        The ${ext} identifier is filled with the value of Writers `extension` attribute
        if not explicitly given as parameter to this method's call. Default values
        for other identifiers are just empty strings.

        Parameters
        ----------
        template : str or string.Template
            Template that will be used to generate filenames. It should contain only
            known identifiers, listed above.
        conf : str
            value for ${conf} identifier, defaults to empty string.
        num : str or int
            value for ${str} identifier, defaults to empty string.
        genre : str
            value for ${genre} identifier, defaults to empty string.
        cat : str
            value for ${cat} identifier, defaults to empty string.
        det : str
            value for ${det} identifier, defaults to empty string.
        ext : str
            value for ${ext} identifier, defaults to empty string.

        Raises
        ------
        ValueError
            If given template or string contains any unexpected identifiers.

        Examples
        --------
        Must be first subclassed and instantiated:
        >>> class MyWriter(Writer):
        >>>     extension = "foo"
        >>> wrt = MyWriter("/path/to/some/directory/")

        >>> wrt.make_filename(template="somefile.${ext}")
        "somefile.foo"
        >>> wrt.make_filename(template="${conf}.${ext}")
        ".foo"  # conf is empty string by default
        >>> wrt.make_filename(template="${conf}.${ext}", conf="")
        "conformer.foo"
        >>> wrt.make_filename(template="Unknown_identifier_${bla}.${ext}")
        Traceback (most recent call last):
        ValueError: Unexpected identifiers given: bla.
        """
        if isinstance(template, str):
            template = Template(template)
        try:
            return template.substitute(
                conf=conf,
                ext=ext or self.extension,
                num=num,
                genre=genre,
                cat=cat,
                det=det,
            )
        except KeyError as error:
            known = {"conf", "ext", "num", "genre", "cat", "det"}
            # second element of each tuple returned is identifier's name
            ids = {parsed[1] for parsed in Formatter().parse(template.template)}
            raise ValueError(f"Unexpected identifiers given: {ids-known}.") from error

    @contextmanager
    def _get_handle(
        self,
        template: Union[str, Template],
        template_params: dict,
        open_params: Optional[dict] = None,
    ) -> Iterator[IO[AnyStr]]:
        """Helper method for creating files. Given additional kwargs will be passed to
        `open()` method. Implemented as context manager for use with `with` statement.

        Parameters
        ----------
        template : str or string.Template
            Template that will be used to generate filenames.
        template_params : dict
            Dictionary of {identifier: value} for `.make_filename` method.
        open_params : dict, optional
            Arguments for `Path.open()` used to open file.

        Yields
        ------
        IO
            file handle, will be closed automatically after `with` statement exits
        """
        open_params = open_params or {}  # empty dict by default
        filename = self.make_filename(template=template, **template_params)
        file = self.check_file(self.destination.joinpath(filename))
        with file.open(self.mode, **open_params) as handle:
            self._handle = handle
            yield handle

    def _iter_handles(
        self,
        filenames: Iterable[str],
        template: Union[str, Template],
        template_params: dict,
        open_params: Optional[dict] = None,
    ) -> Iterator[IO[AnyStr]]:
        """Helper method for iteration over generated files. Given additional kwargs
        will be passed to `open()` method.

        Parameters
        ----------
        filenames: list of str
            list of source filenames, used as value for `${conf}` placeholder
            in `filename_template`
        template_params : dict
            Dictionary of {identifier: value} for `.make_filename` method.
        open_params : dict, optional
            arguments for `Path.open()` used to open file.

        Yields
        ------
        TextIO
            file handle, will be closed automatically
        """
        open_params = open_params or {}  # empty dict by default
        for num, fnm in enumerate(filenames):
            template_params.update({"conf": fnm, "num": num})
            filename = self.make_filename(template=template, **template_params)
            file = self.check_file(self.destination.joinpath(filename))
            with file.open(self.mode, **open_params) as handle:
                yield handle

    def _energies_handler(self, data: List[Energies], extras: Dict[str, Any]) -> None:
        self.overview(
            data,
            frequencies=extras.get("frequencies"),
            stoichiometry=extras.get("stoichiometry"),
        )
        for en in data:
            self.energies(
                en, corrections=extras.get("corrections", dict()).get(en.genre)
            )

    def _vibrationalactivities_handler(
        self, data: List[VibrationalActivities], extras: Dict[str, Any]
    ) -> None:
        self.spectral_activities(band=extras["frequencies"], data=data)

    def _scatteringactivities_handler(
        self, data: List[ScatteringActivities], extras: Dict[str, Any]
    ) -> None:
        self.spectral_activities(band=extras["frequencies"], data=data)

    def _electronicactivities_handler(
        self, data: List[ElectronicActivities], extras: Dict[str, Any]
    ) -> None:
        self.spectral_activities(band=extras["wavelengths"], data=data)

    def _vibrationaldata_handler(
        self, data: List[VibrationalData], extras: Dict[str, Any]
    ) -> None:
        self.spectral_data(band=extras["frequencies"], data=data)

    def _scatteringdata_handler(
        self, data: List[ScatteringData], extras: Dict[str, Any]
    ) -> None:
        self.spectral_data(band=extras["frequencies"], data=data)

    def _electronicdata_handler(
        self, data: List[ElectronicData], extras: Dict[str, Any]
    ) -> None:
        self.spectral_data(band=extras["wavelengths"], data=data)

    def _transitions_handler(
        self, data: List[Transitions], extras: Dict[str, Any]
    ) -> None:
        if len(data) > 1:
            raise ValueError(
                "Got multiple `Transitions` objects, but can write contents "
                "of only one such object for .write() call."
            )
        self.transitions(transitions=data[0], wavelengths=extras["wavelengths"])

    def _geometry_handler(self, data: List[Geometry], extras: Dict[str, Any]) -> None:
        if len(data) > 1:
            raise ValueError(
                "Got multiple `Geometry` objects, but can write contents "
                "of only one such object for .write() call."
            )
        self.geometry(
            data[0],
            charge=extras.get("charge"),
            multiplicity=extras.get("multiplicity"),
        )

    def _spectra_handler(self, data: List[Spectra], _extras) -> None:
        for spc in data:
            self.spectra(spc)

    def _singlespectrum_handler(self, data: List[SingleSpectrum], _extras) -> None:
        for spc in data:
            self.single_spectrum(spc)

    def write(self, data: List) -> None:
        distributed, extras = self.distribute_data(data)
        for name, data_ in distributed.items():
            try:
                handler = getattr(self, f"_{name}_handler")
                handler(data_, extras)
            except (NotImplementedError, AttributeError):
                logger.warning(f"{type(self)} does not handle '{name}' type data.")

    def overview(
        self,
        energies: Sequence[Energies],
        frequencies: Optional[DataArray] = None,
        stoichiometry: Optional[InfoArray] = None,
        filename_template: Union[str, Template] = "",
    ):
        raise NotImplementedError(f"Class {type(self)} does not implement this method.")

    def energies(
        self,
        energies: Energies,
        corrections: Optional[FloatArray] = None,
        filename_template: Union[str, Template] = "",
    ):
        raise NotImplementedError(f"Class {type(self)} does not implement this method.")

    def single_spectrum(
        self, spectrum: SingleSpectrum, filename_template: Union[str, Template] = ""
    ):
        raise NotImplementedError(f"Class {type(self)} does not implement this method.")

<<<<<<< HEAD
    def spectral_activities(
        self, band: SpectralActivities, data: List[SpectralActivities]
    ):
        raise NotImplementedError(f"Class {type(self)} does not implement this method.")

    def spectral_data(self, band: SpectralData, data: List[SpectralData]):
=======
    def spectral_data(
        self,
        band: SpectralData,
        data: List[SpectralData],
        filename_template: Union[str, Template] = "",
    ):
>>>>>>> 485de4ea
        raise NotImplementedError(f"Class {type(self)} does not implement this method.")

    def spectra(self, spectra: Spectra, filename_template: Union[str, Template] = ""):
        raise NotImplementedError(f"Class {type(self)} does not implement this method.")

    def transitions(
        self,
        transitions: Transitions,
        wavelengths: ElectronicActivities,
        only_highest: bool = True,
        filename_template: Union[str, Template] = "",
    ):
        raise NotImplementedError(f"Class {type(self)} does not implement this method.")

    def geometry(
        self,
        geometry: Geometry,
        charge: Optional[Union[IntegerArray, Sequence[int], int]] = None,
        multiplicity: Optional[Union[IntegerArray, Sequence[int], int]] = None,
        filename_template: Union[str, Template] = "",
    ):
        raise NotImplementedError(f"Class {type(self)} does not implement this method.")<|MERGE_RESOLUTION|>--- conflicted
+++ resolved
@@ -565,21 +565,20 @@
     ):
         raise NotImplementedError(f"Class {type(self)} does not implement this method.")
 
-<<<<<<< HEAD
-    def spectral_activities(
-        self, band: SpectralActivities, data: List[SpectralActivities]
-    ):
-        raise NotImplementedError(f"Class {type(self)} does not implement this method.")
-
-    def spectral_data(self, band: SpectralData, data: List[SpectralData]):
-=======
     def spectral_data(
         self,
         band: SpectralData,
         data: List[SpectralData],
         filename_template: Union[str, Template] = "",
     ):
->>>>>>> 485de4ea
+        raise NotImplementedError(f"Class {type(self)} does not implement this method.")
+
+    def spectral_activities(
+        self,
+        band: SpectralActivities,
+        data: List[SpectralActivities],
+        filename_template: Union[str, Template] = "",
+    ):
         raise NotImplementedError(f"Class {type(self)} does not implement this method.")
 
     def spectra(self, spectra: Spectra, filename_template: Union[str, Template] = ""):
