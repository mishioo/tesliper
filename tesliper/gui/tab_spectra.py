# IMPORTS
import logging as lgg
import math
import queue
import tkinter as tk
import tkinter.ttk as ttk
from tkinter.filedialog import askopenfilename

from matplotlib import cm
from matplotlib.backends.backend_tkagg import FigureCanvasTkAgg
from matplotlib.figure import Figure

from .. import tesliper as tesliper
from . import components as guicom

# LOGGER
logger = lgg.getLogger(__name__)


# CLASSES
class Spectra(ttk.Frame):
    def __init__(self, parent):
        super().__init__(parent)
        self.parent = parent
        self.grid(column=0, row=0, sticky="nwse")
        tk.Grid.columnconfigure(self, 1, weight=1)
        tk.Grid.rowconfigure(self, 8, weight=1)

        # Spectra name
        s_name_frame = ttk.LabelFrame(self, text="Spectra type:")
        s_name_frame.grid(column=0, row=0)
        self.s_name = tk.StringVar()
        self.s_name_radio = {}
        names = "IR UV Raman VCD ECD ROA".split(" ")
        values = "ir uv raman vcd ecd roa".split(" ")
        positions = [(c, r) for c in range(2) for r in range(3)]
        for n, v, (c, r) in zip(names, values, positions):
            b = ttk.Radiobutton(
                s_name_frame,
                text=n,
                variable=self.s_name,
                value=v,
                command=lambda v=v: self.spectra_chosen(v),
            )
            b.configure(state="disabled")
            b.grid(column=c, row=r, sticky="w", padx=5)
            self.s_name_radio[v] = b

        # Settings
        sett = ttk.LabelFrame(self, text="Settings:")
        sett.grid(column=0, row=1, sticky="we")
        tk.Grid.columnconfigure(sett, (1, 2), weight=1)
        ttk.Label(sett, text="Fitting").grid(column=0, row=0)
        fit = tk.StringVar()
        self.fitting = ttk.Combobox(sett, textvariable=fit, state="disabled", width=13)
        self.fitting.bind("<<ComboboxSelected>>", self.live_preview_callback)
        self.fitting.var = fit
        self.fitting.grid(column=1, row=0, columnspan=2, sticky="e")
        self.fitting["values"] = ("lorentzian", "gaussian")
        guicom.WgtStateChanger.bars.append(self.fitting)
        for no, name in enumerate("Start Stop Step Width Offset Scaling".split(" ")):
            ttk.Label(sett, text=name).grid(column=0, row=no + 1)
            var = tk.StringVar()
            entry = ttk.Entry(
                sett,
                textvariable=var,
                width=10,
                state="disabled",
                validate="key",
                validatecommand=self.parent.validate_entry,
            )
            entry.bind(
                "<FocusOut>",
                lambda e, var=var: (
                    self.parent.entry_out_validation(var),
                    self.live_preview_callback(),
                ),
            )
            setattr(self, name.lower(), entry)
            entry.var = var
            entry.grid(column=1, row=no + 1, sticky="e")
            unit = tk.StringVar()
            unit.set("-")
            entry.unit = unit
            label = ttk.Label(sett, textvariable=unit)
            label.grid(column=2, row=no + 1, sticky="e")
            guicom.WgtStateChanger.bars.append(entry)

        # Calculation Mode
        self.mode = tk.StringVar()
        self.single_radio = ttk.Radiobutton(
            self,
            text="Single file",
            variable=self.mode,
            value="single",
            state="disabled",
            command=self.mode_chosen,
        )
        self.single_radio.grid(column=0, row=2, sticky="w")
        self.average_radio = ttk.Radiobutton(
            self,
            text="Average by energy",
            variable=self.mode,
            value="average",
            state="disabled",
            command=self.mode_chosen,
        )
        self.average_radio.grid(column=0, row=3, sticky="w")
        self.stack_radio = ttk.Radiobutton(
            self,
            text="Stack by overview",
            variable=self.mode,
            value="stack",
            state="disabled",
            command=self.mode_chosen,
        )
        self.stack_radio.grid(column=0, row=4, sticky="w")

        self.single = tk.StringVar()
        self.single.set("Choose conformer...")
        self.single_box = ttk.Combobox(self, textvariable=self.single, state="disabled")
        self.single_box.bind(
            "<<ComboboxSelected>>",
            lambda event: self.live_preview_callback(event, mode="single"),
        )
        # self.single_box.grid(column=0, row=3)
        self.single_box["values"] = ()
        self.average = tk.StringVar()
        self.average.set("Choose energy...")
        self.average_box = ttk.Combobox(
            self, textvariable=self.average, state="disabled"
        )
        self.average_box.bind(
            "<<ComboboxSelected>>",
            lambda event: self.live_preview_callback(event, mode="average"),
        )
        # self.average_box.grid(column=0, row=5)
        average_names = "Thermal Enthalpy Gibbs SCF Zero-Point".split(" ")
        self.average_box["values"] = average_names
        average_keys = "ten ent gib scf zpe".split(" ")
        self.average_ref = {k: v for k, v in zip(average_names, average_keys)}
        self.stack = tk.StringVar()
        self.stack.set("Choose colour...")
        self.stack_box = ttk.Combobox(self, textvariable=self.stack, state="disabled")
        self.stack_box.bind("<<ComboboxSelected>>", self.change_colour)
        # self.stack_box.grid(column=0, row=7)
        self.stack_box["values"] = (
            "Blues Reds Greens spring summer autumn "
            "winter copper ocean rainbow "
            "nipy_spectral gist_ncar".split(" ")
        )
        guicom.WgtStateChanger.bars.extend(
            [self.single_radio, self.single_box, self.stack_radio, self.stack_box]
        )
        guicom.WgtStateChanger.both.extend([self.average_radio, self.average_box])
        self.boxes = dict(
            single=self.single_box, average=self.average_box, stack=self.stack_box
        )
        self.current_box = None

        # Live preview
        # Recalculate
        frame = ttk.Frame(self)
        frame.grid(column=0, row=8, sticky="n")
        var = tk.BooleanVar()
        var.set(False)
        self.reverse_ax = ttk.Checkbutton(
            frame,
            variable=var,
            text="Reverse x-axis",
            state="disabled",
            command=self.live_preview_callback,
        )
        self.reverse_ax.grid(column=0, row=0, sticky="w")
        self.reverse_ax.var = var
        var = tk.BooleanVar()
        var.set(True)
        self.show_bars = ttk.Checkbutton(
            frame,
            variable=var,
            text="Show activities",
            state="disabled",
            command=self.live_preview_callback,
        )
        self.show_bars.grid(column=0, row=1, sticky="w")
        self.show_bars.var = var
        self.show_bars.previous_value = True
        var = tk.BooleanVar()
        var.set(False)
        self.show_exp = ttk.Checkbutton(
            frame,
            variable=var,
            text="Experimental",
            state="disabled",
            command=self.live_preview_callback,
        )
        self.show_exp.grid(column=0, row=2, sticky="w")
        self.show_exp.var = var
        self.load_exp = ttk.Button(
            frame,
            text="Load...",
            state="disabled",
            command=lambda: (self.load_exp_command(), self.live_preview_callback()),
        )
        self.load_exp.grid(column=1, row=2)
        var = tk.BooleanVar()
        var.set(True)
        self.live_prev = ttk.Checkbutton(
            frame, variable=var, text="Live preview", state="disabled"
        )
        self.live_prev.grid(column=0, row=3, sticky="w")
        self.live_prev.var = var
        # previously labeled 'Recalculate'
        self.recalc_b = ttk.Button(
            frame, text="Redraw", state="disabled", command=self.recalculate_command
        )
        self.recalc_b.grid(column=1, row=3)
        guicom.WgtStateChanger.bars.extend([self.live_prev, self.recalc_b])

        # Spectrum
        spectra_view = ttk.LabelFrame(self, text="Spectra view")
        spectra_view.grid(column=1, row=0, rowspan=10, sticky="nwse")
        tk.Grid.columnconfigure(spectra_view, 0, weight=1)
        tk.Grid.rowconfigure(spectra_view, 0, weight=1)
        self.figure = Figure()
        # ensure proper plot resizing
        self.bind("<Configure>", lambda event: self.figure.tight_layout())
        self.canvas = FigureCanvasTkAgg(self.figure, master=spectra_view)
        # self.canvas.draw()
        self.canvas.get_tk_widget().grid(column=0, row=0, sticky="nwse")
        self.tslr_ax = None
        self.bars_ax = None
        self.exp_ax = None
        self.last_used_settings = {
            name: {
                "offset": 0,
                "scaling": 1,
                "show_bars": True,
                "show_exp": False,
                "reverse_ax": name not in ("uv", "ecd"),
            }
            for name in self.s_name_radio
        }
        self._exp_spc = {k: None for k in self.s_name_radio.keys()}
        # TO DO:
        # add save/save img buttons

    @property
    def exp_spc(self):
        return self._exp_spc[self.s_name.get()]

    @exp_spc.setter
    def exp_spc(self, value):
        self._exp_spc[self.s_name.get()] = value

    def load_exp_command(self):
        filename = askopenfilename(
            parent=self,
            title="Select spectrum file.",
            filetypes=[
                ("text files", "*.txt"),
                ("xy files", "*.xy"),
                # ("spc files", "*.spc"),
                # spc not supported yet
                ("all files", "*.*"),
            ],
        )
        if filename:
            try:
                spc = self.parent.tslr.soxhlet.load_spectrum(filename)
                self.exp_spc = spc
            except ValueError:
                logger.warning(
                    "Experimental spectrum couldn't be loaded. "
                    "Please check if format of your file is supported"
                    " or if file is not corrupted."
                )
        else:
            return

    def mode_chosen(self, event=None):
        mode = self.mode.get()
        if self.current_box is not None:
            self.current_box.grid_forget()
        self.current_box = self.boxes[mode]
        self.current_box.grid(column=0, row=5)
        if mode == "single":
            self.show_bars.config(state="normal")
            self.show_bars.var.set(self.show_bars.previous_value)
        else:
            self.show_bars.config(state="disabled")
            self.show_bars.previous_value = self.show_bars.var.get()
            self.show_bars.var.set(False)
        self.live_preview_callback()

    def spectra_chosen(self, event=None):
        tslr = self.parent.tslr
        self.visualize_settings()
<<<<<<< HEAD
        bar = tesliper.dw.default_spectra_bars[self.s_name.get()]
=======
        bar = tesliper.dw.DEFAULT_ACTIVITIES[self.s_name.get()]
>>>>>>> 993257bc
        self.single_box["values"] = [k for k, v in tslr.conformers.items() if bar in v]
        self.reverse_ax.config(state="normal")
        self.load_exp.config(state="normal")
        self.show_exp.config(state="normal")
        if self.mode.get():
            self.live_preview_callback()
        else:
            self.single_radio.invoke()

    def visualize_settings(self):
        spectra_name = self.s_name.get()
        spectra_type = tesliper.gw.SpectralData.spectra_type_ref[spectra_name]
        tslr = self.parent.tslr
        last_used = self.last_used_settings[spectra_name]
        settings = tslr.parameters[spectra_type].copy()
        settings.update(last_used)
        for name, sett in settings.items():
            if name == "fitting":
                try:
                    self.fitting.var.set(settings["fitting"].__name__)
                except AttributeError:
                    self.fitting.var.set(settings["fitting"])
            else:
                entry = getattr(self, name)
                entry.var.set(sett)
                try:
                    entry.unit.set(tesliper.gw.Spectra._units[spectra_name][name])
                except AttributeError:
                    logger.debug(f"Pass on {name}")
                except KeyError:
                    if name == "offset":
                        entry.unit.set(
                            tesliper.gw.Spectra._units[spectra_name]["start"]
                        )
                    elif name == "scaling":
                        pass
                    else:
                        raise ValueError(f"Invalid setting name: {name}")

    def live_preview_callback(self, event=None, mode=False):
        # TO DO: separate things, that don't need recalculation
        # TO DO: show/hide bars/experimental plots when checkbox clicked
        # TO DO: rewrite this function with sense
        spectra_name = self.s_name.get()
        mode_con = self.mode.get() == mode if mode else True
        settings_con = (
            spectra_name not in self.last_used_settings
            or self.current_settings != self.last_used_settings[spectra_name]
        )
        core = any([not self.tslr_ax, mode_con, settings_con])
        if all([core, self.live_prev.var.get(), self.mode.get()]):
            # self.mode.get() unnecessary because included in mode_con?
            self.recalculate_command()

    def new_plot(self):
        if self.tslr_ax:
            self.figure.delaxes(self.tslr_ax)
            self.tslr_ax = None
        if self.bars_ax:
            self.figure.delaxes(self.bars_ax)
            self.bars_ax = None
        if self.exp_ax:
            self.figure.delaxes(self.exp_ax)
            self.exp_ax = None

    def align_axes(self, axes, values):
        """Align zeros of the axes, zooming them out by same ratio"""
        # based on https://stackoverflow.com/a/46901839
        if not len(values) == len(axes):
            raise ValueError(
                f"Number of values ({len(values)}) different than number of"
                f"axes ({len(axes)})."
            )
        extrema = [[min(v), max(v)] for v in values]
        # upper and lower limits
        lowers, uppers = zip(*extrema)
        all_positive = min(lowers) > 0
        all_negative = max(uppers) < 0
        # reset for divide by zero issues
        lowers = [1 if math.isclose(l, 0.0) else l for l in lowers]
        uppers = [-1 if math.isclose(u, 0.0) else u for u in uppers]
        # pick "most centered" axis
        res = [abs(u + l) for l, u in zip(lowers, uppers)]
        min_index = res.index(min(res))
        # scale positive or negative part
        multiplier1 = -abs(uppers[min_index] / lowers[min_index])
        multiplier2 = -abs(lowers[min_index] / uppers[min_index])
        lower_lims, upper_lims = [], []
        for i, (low, up) in enumerate(extrema):
            # scale positive or negative part based on which induces valid
            if i != min_index:
                lower_change = up * multiplier2
                upper_change = low * multiplier1
                if upper_change < up:
                    lower_lims.append(lower_change)
                    upper_lims.append(up)
                else:
                    lower_lims.append(low)
                    upper_lims.append(upper_change)
            else:
                lower_lims.append(low)
                upper_lims.append(up)
        # bump by 10% for a margin
        if all_positive:
            lower_lims = [0 for _ in range(len(lower_lims))]
        if all_negative:
            upper_lims = [0 for _ in range(len(upper_lims))]
        diff = [abs(u - l) for l, u in zip(lower_lims, upper_lims)]
        margin = [x * 0.05 for x in diff]
        lower_lims = [lim - m for lim, m in zip(lower_lims, margin)]
        upper_lims = [lim + m for lim, m in zip(upper_lims, margin)]
        # set axes limits
        [ax.set_ylim(low, up) for ax, low, up in zip(axes, lower_lims, upper_lims)]

    def show_spectra(self, spc, bars=None, colour=None, width=0.5, stack=False):
        # TO DO: correct spectra drawing when offset used
        spc.offset = float(self.offset.var.get())
        spc.scaling = float(self.scaling.var.get())
        self.new_plot()
        self.tslr_ax = tslr_ax = self.figure.add_subplot(111)
        tslr_ax.set_xlabel(spc.units["x"])
        tslr_ax.set_ylabel(spc.units["y"])
        tslr_ax.hline = tslr_ax.axhline(color="lightgray", lw=width)
        if stack:
            col = cm.get_cmap(colour)
            no = len(spc.y)
            x = spc.x
            for num, y_ in enumerate(spc.y):
                tslr_ax.plot(x, y_, lw=width, color=col(num / no))
        else:
            tslr_ax.plot(spc.x, spc.y, lw=width, color="k")
            values = [spc.y]
            axes = [tslr_ax]
            if self.show_bars.var.get() and bars is not None:
                self.bars_ax = bars_ax = tslr_ax.twinx()
                freqs = (
                    bars.wavelengths[0]
                    if spc.genre in ("uv", "ecd")
                    else bars.frequencies[0]
                )
                freqs = freqs + spc.offset
                # show only activities within range requested in calculations
                blade = (freqs >= min(spc.x)) & (freqs <= max(spc.x))
                markerline, stemlines, baseline = bars_ax.stem(
                    freqs[blade],
                    bars.values[0][blade],
                    linefmt="b-",
                    markerfmt=" ",
                    basefmt=" ",
                )
                stemlines.set_linewidth(width)
                bars_ax.set_ylabel(bars.units)
                bars_ax.tick_params(axis="y", colors="b")
                values.append(bars.values[0])
                axes.append(bars_ax)
            if self.show_exp.var.get() and self.exp_spc is not None:
                maxes = [max(self.exp_spc[1]), max(spc.y)]
                if min(maxes) / max(maxes) > 0.4:
                    # if both will fit fine in one plot
                    tslr_ax.plot(*self.exp_spc, lw=width, color="r")
                    values[0] = maxes + [min(self.exp_spc[1]), min(spc.y)]
                else:
                    self.exp_ax = exp_ax = tslr_ax.twinx()
                    exp_ax.plot(*self.exp_spc, lw=width, color="r")
                    exp_ax.spines["left"].set_position(("axes", -0.1))
                    exp_ax.spines["left"].set_visible(True)
                    exp_ax.yaxis.set_ticks_position("left")
                    exp_ax.tick_params(axis="y", colors="r")
                    tslr_ax.yaxis.set_label_coords(-0.17, 0.5)
                    # tslr_ax.tick_params(axis='y', colors='navy')
                    values.append(self.exp_spc[1])
                    axes.append(exp_ax)
            self.align_axes(axes, values)
        if self.reverse_ax.var.get():
            tslr_ax.invert_xaxis()
        self.figure.tight_layout()
        self.canvas.draw()

    def average_draw(self, spectra_name, option):
        # TO DO: ensure same conformers are taken into account
        self._calculate_spectra(spectra_name, option, "average")
        queue_ = self.parent.thread.queue
        self._show_spectra(queue_)

    def single_draw(self, spectra_name, option):
        self._calculate_spectra(spectra_name, option, "single")
<<<<<<< HEAD
        bar_name = tesliper.dw.default_spectra_bars[spectra_name]
=======
        bar_name = tesliper.dw.DEFAULT_ACTIVITIES[spectra_name]
>>>>>>> 993257bc
        with self.parent.tslr.conformers.trimmed_to([option]):
            bars = self.parent.tslr[bar_name]
        queue_ = self.parent.thread.queue
        self._show_spectra(queue_, bars=bars)

    def stack_draw(self, spectra_name, option):
        # TO DO: color of line depending on population
        self._calculate_spectra(spectra_name, option, "stack")
        if self.tslr_ax:
            self.figure.delaxes(self.tslr_ax)
        self.tslr_ax = self.figure.add_subplot(111)
        queue_ = self.parent.thread.queue
        self._show_spectra(queue_, colour=option, stack=True)

    def change_colour(self, event=None):
        if not self.tslr_ax or self.mode.get() != "stack":
            return
        colour = self.stack.get()
        col = cm.get_cmap(colour)
        self.tslr_ax.hline.remove()
        lines = self.tslr_ax.get_lines()
        no = len(lines)
        for num, line in enumerate(lines):
            line.set_color(col(num / no))
        self.tslr_ax.hline = self.tslr_ax.axhline(color="lightgray", lw=0.5)
        self.canvas.draw()

    def _show_spectra(self, queue_, bars=None, colour=None, width=0.5, stack=False):
        try:
            spc = queue_.get(0)  # data put to queue by self._calculate_spectra
            self.show_spectra(spc, bars=bars, colour=colour, width=width, stack=stack)
        except queue.Empty:
            self.after(20, self._show_spectra, queue_, bars, colour, width, stack)

    @guicom.Feedback("Calculating...")
    def _calculate_spectra(self, spectra_name, option, mode):
        tslr = self.parent.tslr
        if mode == "single":
            spc = tslr.calculate_single_spectrum(
                spectra_name=spectra_name, conformer=option, **self.calculation_params
            )
        else:
            spc = tslr.calculate_spectra(spectra_name, **self.calculation_params)[
                spectra_name
            ]  # tslr.calculate_spectra returns dictionary
            if mode == "average":
                en_name = self.average_ref[option]
                spc = tslr.get_averaged_spectrum(spectra_name, en_name)
        return spc

    @property
    def calculation_params(self):
        d = {
            k: v
            for k, v in self.current_settings.items()
            if k in "start stop step width fitting".split(" ")
        }
        return d

    @property
    def current_settings(self):
        try:
            settings = {
                key: float(getattr(self, key).get())
                for key in "start stop step width offset scaling".split(" ")
            }
            settings.update(
                {
                    key: getattr(self, key).var.get()
                    for key in "reverse_ax show_bars show_exp".split(" ")
                }
            )
            fit = self.fitting.get()
            settings["fitting"] = getattr(tesliper.dw, fit)
        except ValueError:
            return {}
        return settings

    def recalculate_command(self):
        spectra_name = self.s_name.get()
        if not spectra_name:
            logger.debug("spectra_name not specified.")
            return
        self.last_used_settings[spectra_name] = self.current_settings.copy()
        mode = self.mode.get()
        # get value of self.single, self.average or self.stack respectively
        option = getattr(self, mode).get()
        if option.startswith("Choose "):
            return
        logger.debug("Recalculating!")
        self.new_plot()
        # call self.single_draw, self.average_draw or self.stack_draw
        # respectively
        drawers = {
            "single": self.single_draw,
            "average": self.average_draw,
            "stack": self.stack_draw,
        }
        spectra_drawer = drawers[mode]
        spectra_drawer(spectra_name, option)<|MERGE_RESOLUTION|>--- conflicted
+++ resolved
@@ -296,11 +296,7 @@
     def spectra_chosen(self, event=None):
         tslr = self.parent.tslr
         self.visualize_settings()
-<<<<<<< HEAD
-        bar = tesliper.dw.default_spectra_bars[self.s_name.get()]
-=======
         bar = tesliper.dw.DEFAULT_ACTIVITIES[self.s_name.get()]
->>>>>>> 993257bc
         self.single_box["values"] = [k for k, v in tslr.conformers.items() if bar in v]
         self.reverse_ax.config(state="normal")
         self.load_exp.config(state="normal")
@@ -487,11 +483,7 @@
 
     def single_draw(self, spectra_name, option):
         self._calculate_spectra(spectra_name, option, "single")
-<<<<<<< HEAD
-        bar_name = tesliper.dw.default_spectra_bars[spectra_name]
-=======
         bar_name = tesliper.dw.DEFAULT_ACTIVITIES[spectra_name]
->>>>>>> 993257bc
         with self.parent.tslr.conformers.trimmed_to([option]):
             bars = self.parent.tslr[bar_name]
         queue_ = self.parent.thread.queue
