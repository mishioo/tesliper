--- conflicted
+++ resolved
@@ -639,13 +639,7 @@
             b.configure(state="disabled")
             b.grid(column=c, row=r, padx=5)
             self.s_name_radio[v] = b
-<<<<<<< HEAD
-        self.winfo_toplevel().bind_all(
-            "<<DataExtracted>>", self.select_available_spectra, "+"
-        )
-=======
             root.changer.register(b, needs_all_genres=[dw.DEFAULT_ACTIVITIES[v]])
->>>>>>> 6271d45a
 
         # Settings
         LabelSeparator(self.content, text="Settings").grid(column=0, row=2, sticky="we")
@@ -971,17 +965,6 @@
             self.live_preview_callback()
         else:
             self.single_radio.invoke()
-
-    def select_available_spectra(self, _event=None):
-        logger.debug(f"Event caught by {self}.select_first_spectra handler.")
-        enabled = [  # FIXME: empty when called by <<DataExtracted>>, why?
-            n for n, w in self.s_name_radio.items() if str(w["state"]) == "normal"
-        ]
-        logger.debug(f"Spectra available: {enabled}.")
-        if not enabled:
-            return
-        self.s_name_radio[enabled[0]].invoke()
-        self.spectra_chosen()
 
     def visualize_settings(self):
         spectra_name = self.s_name.get()
@@ -1053,19 +1036,13 @@
     def _draw(self, queue_, **kwargs):
         try:
             spc = queue_.get(0)  # data put to queue by self._calculate_spectra
+            self.view.draw_spectra(spc, **kwargs)
+            self.lastly_drawn_spectra = spc
         except queue.Empty:
             func = functools.update_wrapper(
                 functools.partial(self._draw, **kwargs), self._draw
             )
             self.after(20, func, queue_)
-        else:
-            if spc is None:
-                # FIXME: happens on <<DataExtracted>>, because self._calculate_spectra
-                #        cannot start while data extraction thread is alive
-                logger.debug("No spectrum to draw, abandoning.")
-            else:
-                self.view.draw_spectra(spc, **kwargs)
-                self.lastly_drawn_spectra = spc
 
     def redraw(self):
         draw_params = self.draw_params
