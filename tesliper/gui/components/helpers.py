--- conflicted
+++ resolved
@@ -5,13 +5,10 @@
 import tkinter.ttk as ttk
 from collections import defaultdict
 from copy import copy
-from functools import partial, wraps
 from threading import Thread
 from tkinter import messagebox
 from tkinter.scrolledtext import ScrolledText
 from typing import Iterable, List
-
-from ...glassware.arrays import SpectralActivities
 
 # LOGGER
 logger = lgg.getLogger(__name__)
@@ -191,34 +188,6 @@
     def disable(widget):
         widget.configure(state="disabled")
 
-<<<<<<< HEAD
-=======
-    @staticmethod
-    def change_spectra_radio():
-        tslr = WgtStateChanger.gui.tslr
-        bars = {k: False for k in "dip rot vosc vrot losc lrot raman1 roa1".split()}
-        for conf in tslr.conformers.values():
-            for key in bars.keys():
-                bars[key] = bars[key] or key in conf
-        spectra_available = [
-            SpectralActivities.spectra_name_ref[bar] for bar, got in bars.items() if got
-        ]
-        radio = WgtStateChanger.gui.spectra_tab.s_name_radio
-        for option, widget in radio.items():
-            state = (
-                "disabled" if not tslr or option not in spectra_available else "normal"
-            )
-            widget.configure(state=state)
-
-    @classmethod
-    def set_states(cls):
-        inst = cls()
-        for dependency, changer in inst.changers.items():
-            for widget in getattr(inst, dependency):
-                changer(widget)
-        WgtStateChanger.change_spectra_radio()
-
->>>>>>> 1c13584b
 
 class FeedbackThread(Thread):
     def __init__(self, gui, progbar_msg, target, args, kwargs):
