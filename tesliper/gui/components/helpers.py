# IMPORTS
import logging as lgg
import queue
import tkinter as tk
import tkinter.ttk as ttk
from collections import defaultdict
from copy import copy
from functools import partial, wraps
from threading import Thread
from tkinter import messagebox
from tkinter.scrolledtext import ScrolledText
from typing import Iterable, List

from ...glassware.arrays import SpectralData

# LOGGER
logger = lgg.getLogger(__name__)


# FUNCTIONS
def join_with_and(words: List[str]) -> str:
    """Joins list of strings with "and" between the last two."""
    if len(words) > 2:
        return ", ".join(words[:-1]) + ", and " + words[-1]
    elif len(words) == 2:
        return " and ".join(words)
    elif len(words) == 1:
        return words[0]
    else:
        return ""


# CLASSES
class TextHandler(lgg.Handler):
    def __init__(self, widget, *args, **kwargs):
        super().__init__(*args, **kwargs)
        self.widget = widget

    def emit(self, record):
        msg = self.format(record)
        self.widget.insert("end", msg + "\n", record.levelname)
        self.widget.yview("end")


class MaxLevelFilter:
    def __init__(self, max_level):
        self.max_level = max_level

    def filter(self, record):
        return record.levelno <= self.max_level


class ShortExcFormatter(lgg.Formatter):
    def format(self, record):
        record = copy(record)
        record.exc_text = ""
        return super().format(record)

    def formatException(self, ei):
        output = ""
        return output


class PopupHandler(lgg.Handler):
    def __init__(self, *args, title_msg="", **kwargs):
        super().__init__(*args, **kwargs)
        self.title_msg = title_msg

    def emit(self, record):
        msg = self.format(record)
        if record.levelno == lgg.INFO:
            messagebox.showinfo(self.title_msg, msg)
        elif record.levelno == lgg.WARNING:
            messagebox.showwarning(self.title_msg, msg)
        elif record.levelno >= lgg.ERROR:
            messagebox.showerror(self.title_msg, msg)


class ReadOnlyText(ScrolledText):
    def __init__(self, master, **kwargs):
        self.window = tk.Toplevel(master)
        self.hide()
        self.window.title("Tesliper Log")
        self.window.protocol("WM_DELETE_WINDOW", self.hide)
        kwargs["state"] = "disabled"
        super().__init__(self.window, **kwargs)
        self.pack(fill=tk.BOTH, expand=tk.YES)
        self.tag_config("DEBUG", foreground="gray")
        self.tag_config("INFO", foreground="black")
        self.tag_config("WARNING", foreground="dark violet", font="Courier 10 italic")
        self.tag_config("ERROR", foreground="red3")
        self.tag_config("CRITICAL", foreground="red3", font="Courier 10 bold")

    def insert(self, *args, **kwargs):
        self.configure(state="normal")
        super().insert(*args, **kwargs)
        self.configure(state="disabled")

    def delete(self, *args, **kwargs):
        self.configure(state="normal")
        super().delete(*args, **kwargs)
        self.configure(state="disabled")

    def show(self):
        self.window.deiconify()

    def hide(self):
        self.window.withdraw()


<<<<<<< HEAD
class WgtStateChanger:

    tslr = []
    energies = []
    bars = []
    either = []
    both = []
    spectra = []
    all = []
    experimental = []
    gui = None

    @property
    def changers(self):
        conformers = WgtStateChanger.gui.tslr.conformers
        bars = conformers.has_any_genre(
            "dip rot vosc vrot losc lrot raman1 roa1".split()
        )
        energies = conformers.has_any_genre("zpe ent ten gib scf".split())
        spectra = bool(WgtStateChanger.gui.tslr.spectra)
        experimental = WgtStateChanger.gui.controls.calculate.exp_spc is not None
        return dict(
            tslr=self.enable if conformers else self.disable,
            energies=self.enable if energies else self.disable,
            bars=self.enable if bars else self.disable,
            either=self.enable if (bars or energies) else self.disable,
            both=self.enable if (bars and energies) else self.disable,
            spectra=self.enable if spectra else self.disable,
            all=self.enable if (energies and spectra) else self.disable,
            experimental=self.enable if experimental else self.disable,
=======
class _DerivedDefaultDict(defaultdict):
    def __missing__(self, key):
        value = self.default_factory(key)
        self[key] = value
        return value


class WgtStateChanger:
    def __init__(self, root):
        self.root = root
        self.bars_genres = tuple("dip rot vosc vrot losc lrot raman1 roa1".split())
        self.energies_genres = tuple("zpe ent ten gib scf".split())
        self._dependencies = {}
        self._genres = _DerivedDefaultDict(
            lambda g, r=self.root: r.tslr.conformers.has_genre(g)
>>>>>>> 6271d45a
        )
        self._standards = {
            "energies": self._energies,
            "bars": self._bars,
            "tesliper": self._tesliper,
        }

    def _energies(self):
        return any(self._genres[g] for g in self.energies_genres)

    def _bars(self):
        return any(self._genres[g] for g in self.bars_genres)

    def _tesliper(self):
        return bool(self.root.tslr.conformers)

    def register(
        self,
        widgets,
        dependencies=None,
        needs_all_genres=None,
        needs_any_genre=None,
        key=None,
    ):
        if isinstance(dependencies, str):
            dependencies = [dependencies]
        elif dependencies is None:
            dependencies = []
        for dep in dependencies:
            if dep not in self._standards:
                raise ValueError(f"Unknown dependency: {dep}.")
        if not isinstance(widgets, Iterable):
            widgets = [widgets]
        for wgt in widgets:

            def _conditions(
                obj=self,
                deps=dependencies,
                allg=needs_all_genres,
                anyg=needs_any_genre,
                key=key,
            ):
                dep_ = all(obj._standards[d]() for d in deps)
                all_ = all(obj._genres[g] for g in allg) if allg else True
                any_ = any(obj._genres[g] for g in anyg) if anyg else True
                key_ = key() if key else True
                return all([dep_, all_, any_, key_])

            self._dependencies[wgt] = _conditions

    def set_states(self):
        self._genres.clear()
        for widget, condition in self._dependencies.items():
            changer = self.enable if condition() else self.disable
            changer(widget)

    @staticmethod
    def enable(widget):
        if isinstance(widget, ttk.Combobox):
            widget.configure(state="readonly")
        else:
            widget.configure(state="normal")

    @staticmethod
    def disable(widget):
        widget.configure(state="disabled")


class FeedbackThread(Thread):
    def __init__(self, gui, progbar_msg, target, args, kwargs):
        self.target = target
        self.args = args
        self.kwargs = kwargs
        self.progbar_msg = progbar_msg
        self.gui = gui
        self.queue = queue.Queue()
        super().__init__(daemon=True)

    def run(self):
        self.exc = None
        self.gui.progtext.set(self.progbar_msg)
        self.gui.progbar.configure(mode="indeterminate")
        self.gui.progbar.start()
        try:
            return_value = self.target(*self.args, **self.kwargs)
            self.queue.put(return_value)
        except BaseException as exc:
            self.exc = exc
        self.gui.progbar.stop()
        self.gui.progbar.configure(mode="determinate")
        self.gui.progtext.set("Idle.")
        if self.exc:
            logger.critical("Something unexpected happend.", exc_info=self.exc)
            return
            # raise self.exc
        else:
            return return_value


class ThreadedMethod:
    def __init__(self, progbar_msg):
        self.progbar_msg = progbar_msg

    def __call__(self, function):
        def wrapper(widget, *args, **kwargs):
            # widget is `self` from decorated method
            root = widget.winfo_toplevel()
            if root.thread.is_alive():
                msg = "Can't start {}, while {} is still running.".format(
                    function, root.thread.target
                )
                logger.info(msg)
                return  # log and do nothing
            else:
                root.thread = FeedbackThread(
                    root,
                    self.progbar_msg,
                    function,
                    [widget] + list(args),
                    kwargs,
                )
            root.thread.start()

        return wrapper<|MERGE_RESOLUTION|>--- conflicted
+++ resolved
@@ -108,38 +108,6 @@
         self.window.withdraw()
 
 
-<<<<<<< HEAD
-class WgtStateChanger:
-
-    tslr = []
-    energies = []
-    bars = []
-    either = []
-    both = []
-    spectra = []
-    all = []
-    experimental = []
-    gui = None
-
-    @property
-    def changers(self):
-        conformers = WgtStateChanger.gui.tslr.conformers
-        bars = conformers.has_any_genre(
-            "dip rot vosc vrot losc lrot raman1 roa1".split()
-        )
-        energies = conformers.has_any_genre("zpe ent ten gib scf".split())
-        spectra = bool(WgtStateChanger.gui.tslr.spectra)
-        experimental = WgtStateChanger.gui.controls.calculate.exp_spc is not None
-        return dict(
-            tslr=self.enable if conformers else self.disable,
-            energies=self.enable if energies else self.disable,
-            bars=self.enable if bars else self.disable,
-            either=self.enable if (bars or energies) else self.disable,
-            both=self.enable if (bars and energies) else self.disable,
-            spectra=self.enable if spectra else self.disable,
-            all=self.enable if (energies and spectra) else self.disable,
-            experimental=self.enable if experimental else self.disable,
-=======
 class _DerivedDefaultDict(defaultdict):
     def __missing__(self, key):
         value = self.default_factory(key)
@@ -155,7 +123,6 @@
         self._dependencies = {}
         self._genres = _DerivedDefaultDict(
             lambda g, r=self.root: r.tslr.conformers.has_genre(g)
->>>>>>> 6271d45a
         )
         self._standards = {
             "energies": self._energies,
