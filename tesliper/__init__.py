--- conflicted
+++ resolved
@@ -1,17 +1,11 @@
 from .extraction import Soxhlet
 from .glassware import (
-<<<<<<< HEAD
+    Bars,
+    BooleanArray,
     Conformers,
-    DataArray,
-    InfoArray,
-=======
-    Bars,
->>>>>>> 9c1f046d
-    BooleanArray,
     DataArray,
     Energies,
     InfoArray,
-    Molecules,
     Spectra,
 )
 from .tesliper import Tesliper