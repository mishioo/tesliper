# IMPORTS
import logging as lgg
from collections import Sequence, Iterable

import numpy as np
from .array_base import ArrayProperty
from .arrays import DataArray, Spectra
from ..exceptions import InconsistentDataError
from ..datawork.helpers import (
    atomic_number, validate_atoms, take_atoms, drop_atoms, atoms_symbols,
    symbol_of_element
)
from ..datawork.nmr import unpack, couple, drop_diagonals
from ..datawork.spectra import calculate_spectra


# LOGGER
logger = lgg.getLogger(__name__)
logger.setLevel(lgg.DEBUG)


# CLASSES
class Shieldings(DataArray):
    """Container for list of lists of magnetic shielding tensor values for each
    conformer.

    Parameters
    ----------
    genre : str
        Name of DataArray genre.
    filenames : iterable of str
        List of filenames representing each conformer.
    values : iterable of iterables of floats
        List of magnetic shielding tensor values for each conformer. There
        should be the same number of values for each conformer, unless
        `allow_data_inconsistency` parameter is set to True.
    molecule : iterable of int
        List of atomic numbers representing atoms in molecule.
    intercept : int or float
        Intercept value for linear regression scaling of shielding tensor
        values.
    slope : int or float
        Slope value for linear regression scaling of shielding tensor values.
    allow_data_inconsistency : bool, optional
        Allows suppression of DataArray's mechanisms of checking data
        consistency (proper shapes of related data arrays); defaults to False.

    Attributes
    ----------
    genre : str
        Name of DataArray genre.
    filenames : numpy.ndarray of str
        List of filenames representing each conformer.
    values : numpy.ndarray of float
        Tree-dimensional numpy.ndarray of floats of shape (Conformers, Atoms,
        Coupling Constants), consisting of coupling constants' values for each
        atom for each conformer.
    intercept : int or float
        Intercept value for linear regression scaling of shielding tensor
        values.
    slope : int or float
        Slope value for linear regression scaling of shielding tensor values.
    allow_data_inconsistency : bool
        Specifies if DataArray's mechanisms of checking data should be
        suppressed."""

    associated_genres = [
        genre for atom in atoms_symbols.values()
        for genre in (f'{atom.lower()}_mst', f'{atom.lower()}_amst')
    ]

    def __init__(
            self, genre, filenames, values, molecule, intercept=0, slope=-1,
            allow_data_inconsistency=False
    ):
        super().__init__(genre, filenames, values, allow_data_inconsistency)
        self.molecule = molecule
        self.intercept = intercept
        self.slope = slope

    validate_atoms = staticmethod(validate_atoms)
    molecule = ArrayProperty(dtype=int, check_against=None)

    @molecule.getter
    def molecule(self):
        """numpy.ndarray of int: List of atomic numbers representing atoms in
        molecule. Given atoms' list is always validated using `validate_atoms`
        method of this class when assigning new value."""
        return vars(self)['molecule']

    molecule.__doc__ = molecule.getter.__doc__

    @molecule.setter
    def molecule(self, molecule):
        molecule = self.validate_atoms(molecule)
        if len(molecule) < self.values.shape[1]:
            raise ValueError(
                "Molecule must have at least same number of atoms, as number "
                "of values provided."
            )
        vars(self)['molecule'] = np.array(
            molecule, dtype=type(self).molecule.dtype
        )

    @property
    def spectra_name(self):
        """str: Genre of related spectra."""
        return f"{self.nucleus.lower()}_nmr"

    @property
    def nucleus(self):
        """str: Symbol of an atom, to which shielding values refer."""
        return self.genre.split('_')[0].capitalize()

    @property
    def atomic_number(self):
        """int: Atomic number of a nucleus, to which shielding values refer."""
        return atomic_number(self.nucleus)

    @property
    def atoms(self):
<<<<<<< HEAD
        return np.where(self.molecule == self.nucleus)
=======
        """numpy.ndarray of int: positions in the molecule of atoms, to which
        shielding values refer."""
        return np.where(self.molecule == self.atomic_number)[0]
>>>>>>> a594f303

    @property
    def shielding_values(self):
        """numpy.ndarray: Magnetic shielding tensor values scaled by `intercept`
        and `slope` values associated with Shieldings instance, as
        two-dimensional array of shape (Conformers, Values). The equation used
        is: (values - intercept) / -slope."""
        values = self.values.reshape(self.values.shape[0], -1)
        return (values - self.intercept) / -self.slope

    def couple(self, coupling_constants, couple_with=None,
               exclude_self_couplings=True):
        """Returns new Shieldings instance, representing peaks coupled with
        given coupling constants values.

        This function will exclude atoms' self-coupling constants if given
        Couplings instance include those with the same nuclei, that Shieldings
        instance deal with. This can be suppressed by setting
        `exclude_self_couplings` parameter to False. Parameter `couple_with` is
        always validated with self.validate_atoms method.

        Parameters
        ----------
        coupling_constants : Couplings or iterable
            coupling constants used to couple shielding values; it can be
            a Couplings instance or list of coupling constants' values for each
            atom in molecule, for each molecule (list of lists of lists)
        couple_with : int, str iterable of int, or iterable of str, optional
            atom's symbol, atomic number or list of those; specifies by which
            coupling constants should shielding values be coupled; all coupling
            constants contained in given Couplings instance are used, if
            `couple_with` is not specified; `couple_with` should be
            None (default) if `coupling_constants` is not a Couplings instance
        exclude_self_couplings : bool, optional
            specifies if self-coupling constants should be discarded, if there
            are any; defaults to True

        Returns
        -------
        Shieldings
            new instance with coupled peaks as values"""
        try:
            couple_with = couple_with if couple_with else \
                list(set(coupling_constants.atomic_numbers_coupled))
            couple_with = np.array(self.validate_atoms(couple_with))
            coupling_constants = coupling_constants.take_atoms(
                self.atomic_number, couple_with
            )
        except AttributeError:
            if couple_with is not None:
                raise ValueError(
                    "Parameter 'couple_with' must be None when list of "
                    "coupling constants given instead of Couplings object."
                )
        if couple_with is not None and exclude_self_couplings and \
                self.atomic_number in couple_with:
            cc_values = coupling_constants.exclude_self_couplings()
        elif couple_with is not None:
            cc_values = coupling_constants.coupling_constants
        elif exclude_self_couplings:
            try:
                cc_values = drop_diagonals(coupling_constants)
            except ValueError as err:
                raise ValueError(
                    "Cannot exclude self-couplings from a list of "
                    "non-symmetric arrays of coupling constants' values. To "
                    "prevent this error set 'exclude_self_couplings' to False "
                    "or use a Couplings instance as 'coupling_constants'."
                ) from err
        else:
            cc_values = coupling_constants
        values = couple(self.values, cc_values, separate_peaks=True)
        return type(self)(
            genre=self.genre, filenames=self.filenames, values=values,
            molecule=self.molecule, intercept=self.intercept, slope=self.slope,
            allow_data_inconsistency=self.allow_data_inconsistency
        )

    def calculate_spectra(self, start, stop, step, width, fitting):
        abscissa = np.arange(start, stop, step)
        values = calculate_spectra(
            self.shielding_values, np.ones_like(self.shielding_values),
            abscissa, width, fitting
        )
        spectra = Spectra(
            self.spectra_name, self.filenames, values, abscissa, width,
            fitting.__name__
        )
        return spectra

    def average_positions(self, positions):
        """Average signals of atoms on given positions. Returns new instance
        of Shieldings object with new values.

        Parameters
        ----------
        positions : iterable of int or iterable of iterables of int
            List of lists of positions of signals, that should be averaged

        Returns
        -------
        Shieldings
            new Shieldings instance with desired signals averaged averaged."""
        values = self.values.copy()
        positions = list(positions)
        if not isinstance(positions[0], (Sequence, Iterable)):
            positions = [positions]  # make sure it's list of lists
        for pos in positions:
            pos = np.where(np.isin(self.atoms, pos))
            confs, _, *other = values.shape
            values[:, pos] = values[:, pos].mean(1)
            values = values.reshape(confs, 1, *other)
<<<<<<< HEAD
        return type(self)(self.genre, self.filenames, values, self.molecule,
                          self.intercept, self.slope,
                          self.allow_data_inconsistency)
=======
        return type(self)(
            genre=self.genre, filenames=self.filenames, values=values,
            molecule=self.molecule, intercept=self.intercept, slope=self.slope,
            allow_data_inconsistency=self.allow_data_inconsistency
        )
>>>>>>> a594f303


class Couplings(DataArray):
    """Container for list of coupling constants' values matrices for each
    conformer.

    Parameters
    ----------
    genre : str
        Name of DataArray genre.
    filenames : iterable of str
        List of filenames representing each conformer.
    values : iterable of iterables of floats or iterable of iterables
             of iterables of floats
        List of coupling constant's values for each conformer; it may be a list
        of lists with values for each conformer or a list of lists of lists
        consisting of coupling constants' values for each atom for each
        conformer. In the first case values given will be unpacked into a list
        of symmetric matrices, so given lists must consist of triangular number
        of values; in the second case values are taken as they are.
        Nevertheless, there should be the same number of values for each atom
        and the same number of atoms for each conformer, unless
        `allow_data_inconsistency` parameter is set to True.
    molecule : iterable of int
        List of atomic numbers representing atoms in molecule.
    atoms : iterable of int, optional
        List of atoms' positions in `molecule`; should be of the same length
        as number of given atoms for conformer, unless
        `allow_data_inconsistency` parameter is set to True. If not specified,
        all atoms listed as `molecule` are used.
    atoms_coupled : iterable of int or iterable of str, optional
        List of atoms' positions in `molecule`; should be
        of the same length as number of given coupling constants' values for
        atom, unless `allow_data_inconsistency` parameter is set to True. If
        not specified, `atoms` value is used.
    frequency : int, optional
        Frequency of an NMR spectrometer. Defaults to 100.
    allow_data_inconsistency : bool, optional
        Allows suppression of DataArray's mechanisms of checking data
        consistency (proper shapes of related data arrays); defaults to False.

    Attributes
    ----------
    genre : str
        Name of DataArray genre.
    filenames : numpy.ndarray of str
        List of filenames representing each conformer.
    values : numpy.ndarray of float
        Tree-dimensional numpy.ndarray of floats of shape (Conformers, Atoms,
        Coupling Constants), consisting of coupling constants' values for each
        atom for each conformer.
    frequency : int
        Frequency of an NMR spectrometer.
    allow_data_inconsistency : bool
        Specifies if DataArray's mechanisms of checking data should be
        suppressed."""
    associated_genres = ['fermi']

    def __init__(
            self, genre, filenames, values, molecule, atoms=None,
            atoms_coupled=None, frequency=100, allow_data_inconsistency=False
    ):
        values = np.asarray(values)
        values = unpack(values) if values.ndim == 2 else values
        super().__init__(genre, filenames, values, allow_data_inconsistency)
        self.molecule = molecule
        self.atoms = atoms if atoms is not None else []
        self.atoms_coupled = atoms_coupled if atoms_coupled is not None else []
        self.frequency = frequency

    molecule = ArrayProperty(dtype=int, check_against=None)
    atoms = ArrayProperty(dtype=int, check_against=None)
    atoms_coupled = ArrayProperty(dtype=int, check_against=None)
    validate_atoms = staticmethod(validate_atoms)

    @molecule.getter
    def molecule(self):
        """numpy.ndarray of int: List of atomic numbers representing atoms in
        molecule. Given atoms' list is always validated using `validate_atoms`
        method of this class when assigning new value."""
        return vars(self)['molecule']

    molecule.__doc__ = molecule.getter.__doc__

    @molecule.setter
    def molecule(self, molecule):
        molecule = self.validate_atoms(molecule)
        if len(molecule) < self.values.shape[1]:
            raise ValueError(
                "Molecule must have at least same number of atoms, as number "
                "of values provided."
            )
        vars(self)['molecule'] = np.array(
            molecule, dtype=type(self).molecule.dtype
        )

    @atoms.getter
    def atoms(self) -> np.ndarray:
        """numpy.ndarray of int: List of atom's positions in molecule;
        should be of the same length as number of given atoms for conformer
        (i.e. size of the first dimension of `values` array), unless
        `allow_data_inconsistency` attribute is set to True."""
        return vars(self)['atoms']

    atoms.__doc__ = atoms.getter.__doc__

    @atoms.setter
    def atoms(self, atoms):
        if not atoms.size:
            atoms = np.arange(self.molecule.size)
        if not atoms.size == len(self.values[0]) \
                and not self.allow_data_inconsistency:
            raise InconsistentDataError(
                f'Number of atoms ({atoms.size}) does not match number of '
                f'coupling constants\' lists ({len(self.values[0])}).'
            )
        vars(self)['atoms'] = atoms

    @atoms_coupled.getter
    def atoms_coupled(self) -> np.ndarray:
        """numpy.ndarray of int: List of atom's positions in molecule. If empty
        list given, `atoms` attribute value will be assigned. Should be of the
        same length as number of given coupling constants' values for atom (i.e.
        size of the second dimension of `values` array), unless
        `allow_data_inconsistency` attribute is set to True."""
        return vars(self)['atoms_coupled']

    atoms_coupled.__doc__ = atoms_coupled.getter.__doc__

    @atoms_coupled.setter
    def atoms_coupled(self, atoms):
        if not atoms.size and (len(self.atoms) == len(self.values[0][0])
                               or self.allow_data_inconsistency):
            atoms = self.atoms
        elif not atoms.size:
            raise ValueError(
                f"'atoms_coupled' parameter must be specified when creating a "
                f"{type(self)} instance with values as list of unsymmetric "
                f"matrices."
            )
        elif not atoms.size == len(self.values[0][0]) \
                and not self.allow_data_inconsistency:
            raise InconsistentDataError(
                f"Number of atoms_coupled ({atoms.size}) does not match number "
                f"of coupling constants' values ({len(self.values[0][0])})."
            )
        vars(self)['atoms_coupled'] = atoms

    @property
<<<<<<< HEAD
    def nuclei(self):
        return self.molecule[self.atoms]

    @property
    def nuclei_coupled(self):
        return self.molecule[self.atoms_coupled]
=======
    def atomic_numbers(self):
        """numpy.ndarray of int: list of atomic numbers of `atoms`."""
        return self.molecule[self.atoms]

    @property
    def atomic_numbers_coupled(self):
        """numpy.ndarray of int: list of atomic numbers of atoms with which
         `atoms` are coupled."""
        return self.molecule[self.atoms_coupled]

    @property
    def nuclei(self):
        """numpy.ndarray of str: list of symbols of `atoms`."""
        return np.vectorize(symbol_of_element)(self.molecule[self.atoms])

    @property
    def nuclei_coupled(self):
        """numpy.ndarray of str: list of symbols of atoms with which
         `atoms` are coupled."""
        return np.vectorize(symbol_of_element)(
            self.molecule[self.atoms_coupled]
        )
>>>>>>> a594f303

    @property
    def coupling_constants(self):
        """numpy.ndarray of float: `values` divided by `frequency`."""
        return self.values / self.frequency

    def take_atoms(self, atoms=None, coupled_with=None):
        """Returns new Couplings instance containing only coupling constants'
        values for atoms specified as `atoms` (first dimension) and
        `coupled_with` (second dimension).

        Parameters
        ----------
        atoms : int, str iterable of int, or iterable of str, optional
            atom's symbol, atomic number or list of those; specifies which atoms
            for each molecule should be included in new instance; all are used,
            if this parameter is not specified (default)
        coupled_with : int, str iterable of int, or iterable of str, optional
            atom's symbol, atomic number or list of those; specifies which
            coupling constants' values for each atom in molecule should be
            included in new instance; all are used, if this parameter is not
            specified (default)

        Returns
        -------
        Couplings
            new instance of Couplings class containing data for specified
            atoms and coupling constants only; other attributes' values
            (genre, filenames, frequency) are preserved"""
<<<<<<< HEAD
        atoms = self.validate_atoms(atoms) if atoms is not None else self.nuclei
        coupled_with = self.validate_atoms(coupled_with) \
            if coupled_with is not None else self.nuclei_coupled
        temp = take_atoms(self.values, self.nuclei, atoms).swapaxes(2, 1)
        new_values = take_atoms(temp, self.nuclei_coupled, coupled_with)
        new_values = new_values.swapaxes(2, 1)
        new_atoms = take_atoms(self.atoms, self.nuclei, atoms)
        new_coupled = take_atoms(
            self.atoms_coupled, self.nuclei_coupled, coupled_with
=======
        atoms = self.validate_atoms(atoms) if atoms is not None else self.atomic_numbers
        coupled_with = self.validate_atoms(coupled_with) \
            if coupled_with is not None else self.atomic_numbers_coupled
        temp = take_atoms(self.values, self.atomic_numbers, atoms).swapaxes(2, 1)
        new_values = take_atoms(temp, self.atomic_numbers_coupled, coupled_with)
        new_values = new_values.swapaxes(2, 1)
        new_atoms = take_atoms(self.atoms, self.atomic_numbers, atoms)
        new_coupled = take_atoms(
            self.atoms_coupled, self.atomic_numbers_coupled, coupled_with
>>>>>>> a594f303
        )
        new_inst = type(self)(
            genre=self.genre, filenames=self.filenames, values=new_values,
            molecule=self.molecule, atoms=new_atoms, atoms_coupled=new_coupled,
            frequency=self.frequency,
            allow_data_inconsistency=self.allow_data_inconsistency
        )
        return new_inst

    def drop_atoms(self, atoms=None, coupled_with=None):
        """Returns new Couplings instance containing only coupling constants'
        values for atoms NOT specified as `atoms` (first dimension) and
        `coupled_with` (second dimension).

        Parameters
        ----------
        atoms : int, str iterable of int, or iterable of str, optional
            atom's symbol, atomic number or list of those; specifies which atoms
            for each molecule should be omitted in new instance; all are kept,
            if this parameter is not specified (default)
        coupled_with : int, str iterable of int, or iterable of str, optional
            atom's symbol, atomic number or list of those; specifies which
            coupling constants' values for each atom in molecule should be
            omitted in new instance; all are kept, if this parameter is not
            specified (default)

        Returns
        -------
        Couplings
            new instance of Couplings class containing data for NOT specified
            atoms and coupling constants only; other attributes' values
            (genre, filenames, frequency) are preserved"""
        atoms = self.validate_atoms(atoms) if atoms is not None else []
        coupled_with = self.validate_atoms(coupled_with) \
            if coupled_with is not None else []
<<<<<<< HEAD
        temp = drop_atoms(self.values, self.nuclei, atoms).swapaxes(2, 1)
        new_values = drop_atoms(temp, self.nuclei_coupled, coupled_with)
        new_values = new_values.swapaxes(2, 1)
        new_atoms = drop_atoms(self.atoms, self.nuclei, atoms)
        new_coupled = drop_atoms(
            self.atoms_coupled, self.nuclei_coupled, coupled_with
=======
        temp = drop_atoms(self.values, self.atomic_numbers, atoms).swapaxes(2, 1)
        new_values = drop_atoms(temp, self.atomic_numbers_coupled, coupled_with)
        new_values = new_values.swapaxes(2, 1)
        new_atoms = drop_atoms(self.atoms, self.atomic_numbers, atoms)
        new_coupled = drop_atoms(
            self.atoms_coupled, self.atomic_numbers_coupled, coupled_with
>>>>>>> a594f303
        )
        new_inst = type(self)(
            genre=self.genre, filenames=self.filenames, values=new_values,
            molecule=self.molecule, atoms=new_atoms, atoms_coupled=new_coupled,
            frequency=self.frequency,
            allow_data_inconsistency=self.allow_data_inconsistency
        )
        return new_inst

    def exclude_self_couplings(self):
        """Returns list of each atom's coupling constants values, excluding this
        atom's self-coupling constant.

        Output is an array of shape (Conformers, Atoms, Coupling Constants - 1),
        but coupling constants' values for each atom may be in different order
        than originally.

        Returns
        -------
        numpy.ndarray
            array of coupling constants' values scaled to instance's frequency,
            byt with atom's self-coupling constants' values removed

        Raises
        ------
        ValueError
            if self-coupling constants are not included for all atoms
        """
<<<<<<< HEAD
        atoms = set(self.nuclei)
        atoms_coupled = set(self.nuclei_coupled)
=======
        atoms = set(self.atomic_numbers)
        atoms_coupled = set(self.atomic_numbers_coupled)
>>>>>>> a594f303
        overload = atoms - atoms_coupled
        if overload:
            raise ValueError(
                f"Cannot exclude self-coupling constants if they are not "
                f"included for all atoms. No such constants for these atoms "
                f"found: {', '.join(symbol_of_element(a) for a in overload)}."
            )
        excessive = atoms_coupled - atoms
        cc = self.take_atoms(coupled_with=atoms) if excessive else self
        values = drop_diagonals(cc.coupling_constants)
        if excessive:
            other_values = \
                self.take_atoms(coupled_with=excessive).coupling_constants
            values = np.concatenate((values, other_values), 2)
        return values

    @property
    def is_symmetric(self):
        confs, x, y, *other = self.values.shape
        return x == y

    def average_positions(self, positions):
        """Average signals of atoms on given positions. Returns new instance
        of Couplings object with new values.

        Parameters
        ----------
        positions : iterable of int or iterable of iterables of int
            List of positions of signals, that should be averaged

        Returns
        -------
        Couplings
<<<<<<< HEAD
            new Couplings instance with desired signals averaged averaged."""
=======
            new Couplings instance with desired signals averaged."""
>>>>>>> a594f303
        values = self.values.copy()
        positions = list(positions)
        if not isinstance(positions[0], (Sequence, Iterable)):
            positions = [positions]  # make sure it's list of lists
        for pos in positions:
            pos = np.where(np.isin(self.atoms, pos))[0]
            pos_cop = np.where(np.isin(self.atoms_coupled, pos))[0]
            slc = values[:, pos, np.expand_dims(pos_cop, -1)]
            confs, x, *other = slc.shape
            dropped = drop_diagonals(slc)
            means = dropped.reshape(confs, -1).mean(1)
            means = means.repeat(x ** 2).reshape(confs, x, *other)
            means = means * np.invert(np.eye(x, dtype=bool))
            values[:, pos, np.expand_dims(pos_cop, -1)] = means
        return type(self)(self.genre, self.filenames, values, self.molecule,
                          self.atoms, self.atoms_coupled, self.frequency,
                          self.allow_data_inconsistency)
<<<<<<< HEAD
=======

    def suppress_coupling(self, positions):
        """Suppress atoms' coupling by setting their coupling constants to zero.
        Returns new Couplings instance.

        Parameters
        ----------
        positions : iterable of int or iterable of iterables of int
            List of positions of atoms, which coupling should be suppressed.
            Multiple iterables can be given.

        Returns
        -------
        Couplings
            new Couplings instance with desired atoms coupling suppressed."""
        values = self.values.copy()
        positions = list(positions)
        if not isinstance(positions[0], (Sequence, Iterable)):
            positions = [positions]  # make sure it's list of lists
        for psns in positions:
            psns = np.asarray(psns)
            smaller_than_molecule = psns < self.molecule.size
            if not smaller_than_molecule.all():
                raise ValueError(
                    f"Atoms on positions {psns[~smaller_than_molecule]} "
                    f"requested, but only {self.molecule.size} atoms in "
                    f"molecule."
                )
            pos = np.where(np.isin(self.atoms, psns))[0]
            pos_cop = np.where(np.isin(self.atoms_coupled, psns))[0]
            values[:, pos, np.expand_dims(pos_cop, -1)] = 0
        return type(self)(
            genre=self.genre, filenames=self.filenames, values=values,
            molecule=self.molecule, atoms=self.atoms,
            atoms_coupled=self.atoms_coupled, frequency=self.frequency,
            allow_data_inconsistency=self.allow_data_inconsistency
        )
>>>>>>> a594f303

# To convert from index 'n' of 1d storage of symmetric array to 2d array indices
# row = get_triangular_base(n)
# col = n - get_triangular(r)<|MERGE_RESOLUTION|>--- conflicted
+++ resolved
@@ -119,13 +119,9 @@
 
     @property
     def atoms(self):
-<<<<<<< HEAD
-        return np.where(self.molecule == self.nucleus)
-=======
         """numpy.ndarray of int: positions in the molecule of atoms, to which
         shielding values refer."""
         return np.where(self.molecule == self.atomic_number)[0]
->>>>>>> a594f303
 
     @property
     def shielding_values(self):
@@ -238,17 +234,11 @@
             confs, _, *other = values.shape
             values[:, pos] = values[:, pos].mean(1)
             values = values.reshape(confs, 1, *other)
-<<<<<<< HEAD
-        return type(self)(self.genre, self.filenames, values, self.molecule,
-                          self.intercept, self.slope,
-                          self.allow_data_inconsistency)
-=======
         return type(self)(
             genre=self.genre, filenames=self.filenames, values=values,
             molecule=self.molecule, intercept=self.intercept, slope=self.slope,
             allow_data_inconsistency=self.allow_data_inconsistency
         )
->>>>>>> a594f303
 
 
 class Couplings(DataArray):
@@ -398,14 +388,6 @@
         vars(self)['atoms_coupled'] = atoms
 
     @property
-<<<<<<< HEAD
-    def nuclei(self):
-        return self.molecule[self.atoms]
-
-    @property
-    def nuclei_coupled(self):
-        return self.molecule[self.atoms_coupled]
-=======
     def atomic_numbers(self):
         """numpy.ndarray of int: list of atomic numbers of `atoms`."""
         return self.molecule[self.atoms]
@@ -428,7 +410,6 @@
         return np.vectorize(symbol_of_element)(
             self.molecule[self.atoms_coupled]
         )
->>>>>>> a594f303
 
     @property
     def coupling_constants(self):
@@ -458,17 +439,6 @@
             new instance of Couplings class containing data for specified
             atoms and coupling constants only; other attributes' values
             (genre, filenames, frequency) are preserved"""
-<<<<<<< HEAD
-        atoms = self.validate_atoms(atoms) if atoms is not None else self.nuclei
-        coupled_with = self.validate_atoms(coupled_with) \
-            if coupled_with is not None else self.nuclei_coupled
-        temp = take_atoms(self.values, self.nuclei, atoms).swapaxes(2, 1)
-        new_values = take_atoms(temp, self.nuclei_coupled, coupled_with)
-        new_values = new_values.swapaxes(2, 1)
-        new_atoms = take_atoms(self.atoms, self.nuclei, atoms)
-        new_coupled = take_atoms(
-            self.atoms_coupled, self.nuclei_coupled, coupled_with
-=======
         atoms = self.validate_atoms(atoms) if atoms is not None else self.atomic_numbers
         coupled_with = self.validate_atoms(coupled_with) \
             if coupled_with is not None else self.atomic_numbers_coupled
@@ -478,7 +448,6 @@
         new_atoms = take_atoms(self.atoms, self.atomic_numbers, atoms)
         new_coupled = take_atoms(
             self.atoms_coupled, self.atomic_numbers_coupled, coupled_with
->>>>>>> a594f303
         )
         new_inst = type(self)(
             genre=self.genre, filenames=self.filenames, values=new_values,
@@ -514,21 +483,12 @@
         atoms = self.validate_atoms(atoms) if atoms is not None else []
         coupled_with = self.validate_atoms(coupled_with) \
             if coupled_with is not None else []
-<<<<<<< HEAD
-        temp = drop_atoms(self.values, self.nuclei, atoms).swapaxes(2, 1)
-        new_values = drop_atoms(temp, self.nuclei_coupled, coupled_with)
-        new_values = new_values.swapaxes(2, 1)
-        new_atoms = drop_atoms(self.atoms, self.nuclei, atoms)
-        new_coupled = drop_atoms(
-            self.atoms_coupled, self.nuclei_coupled, coupled_with
-=======
         temp = drop_atoms(self.values, self.atomic_numbers, atoms).swapaxes(2, 1)
         new_values = drop_atoms(temp, self.atomic_numbers_coupled, coupled_with)
         new_values = new_values.swapaxes(2, 1)
         new_atoms = drop_atoms(self.atoms, self.atomic_numbers, atoms)
         new_coupled = drop_atoms(
             self.atoms_coupled, self.atomic_numbers_coupled, coupled_with
->>>>>>> a594f303
         )
         new_inst = type(self)(
             genre=self.genre, filenames=self.filenames, values=new_values,
@@ -557,13 +517,8 @@
         ValueError
             if self-coupling constants are not included for all atoms
         """
-<<<<<<< HEAD
-        atoms = set(self.nuclei)
-        atoms_coupled = set(self.nuclei_coupled)
-=======
         atoms = set(self.atomic_numbers)
         atoms_coupled = set(self.atomic_numbers_coupled)
->>>>>>> a594f303
         overload = atoms - atoms_coupled
         if overload:
             raise ValueError(
@@ -597,11 +552,7 @@
         Returns
         -------
         Couplings
-<<<<<<< HEAD
-            new Couplings instance with desired signals averaged averaged."""
-=======
             new Couplings instance with desired signals averaged."""
->>>>>>> a594f303
         values = self.values.copy()
         positions = list(positions)
         if not isinstance(positions[0], (Sequence, Iterable)):
@@ -619,8 +570,6 @@
         return type(self)(self.genre, self.filenames, values, self.molecule,
                           self.atoms, self.atoms_coupled, self.frequency,
                           self.allow_data_inconsistency)
-<<<<<<< HEAD
-=======
 
     def suppress_coupling(self, positions):
         """Suppress atoms' coupling by setting their coupling constants to zero.
@@ -658,7 +607,6 @@
             atoms_coupled=self.atoms_coupled, frequency=self.frequency,
             allow_data_inconsistency=self.allow_data_inconsistency
         )
->>>>>>> a594f303
 
 # To convert from index 'n' of 1d storage of symmetric array to 2d array indices
 # row = get_triangular_base(n)
