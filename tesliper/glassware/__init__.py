from .array_base import ArrayBase, ArrayProperty
from .arrays import (
    Bars,
    BooleanArray,
    DataArray,
    Energies,
    ExcitedStateBars,
    FilenamesArray,
    FloatArray,
    Geometry,
    GroundStateBars,
    InfoArray,
    IntegerArray,
    Transitions,
)
<<<<<<< HEAD
from .conformers import Conformers
=======
from .molecules import Molecules
from .spectra import SingleSpectrum, Spectra
>>>>>>> 9c1f046d
<|MERGE_RESOLUTION|>--- conflicted
+++ resolved
@@ -13,9 +13,5 @@
     IntegerArray,
     Transitions,
 )
-<<<<<<< HEAD
 from .conformers import Conformers
-=======
-from .molecules import Molecules
-from .spectra import SingleSpectrum, Spectra
->>>>>>> 9c1f046d
+from .spectra import SingleSpectrum, Spectra