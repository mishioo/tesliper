--- conflicted
+++ resolved
@@ -104,7 +104,6 @@
 
 
 class InfoArray(DataArray):
-<<<<<<< HEAD
     """:class:`DataArray` subclass for holding data of ``str`` type.
 
     .. list-table:: Genres associated with this class:
@@ -115,14 +114,11 @@
           - stoichiometry
     """
 
-    full_name_ref = {}
-=======
     full_name_ref = {
         "command": "Command",
         "cpu_time": "CPU Time",
         "stoichiometry": "Stoichiometry",
     }
->>>>>>> 60654eaf
     _units = {}
     associated_genres = (
         "command",
@@ -326,8 +322,8 @@
 
         Raises
         ------
-            If creation of an instance based on its' __init__ signature is
-            impossible.
+        TypeError
+            If creation of an instance based on its __init__ signature is impossible.
         """
         # TODO: make sure returning DataArray is necessary and beneficial
         #       maybe it should return just averaged value
@@ -789,16 +785,16 @@
     .. list-table:: Genres associated with this class:
         :width: 100%
 
-        * - ramact
+        * - ramanactiv
+          - ramact
           - raman1
           - roa1
-          - raman2
+        * - raman2
           - roa2
           - raman3
           - roa3
     """
 
-    # TODO: add ramanactiv genre
     associated_genres = (
         "ramanactiv",
         "ramact",
