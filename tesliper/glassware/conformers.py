# IMPORTS
import logging as lgg
from collections import Counter, ItemsView, KeysView, OrderedDict, ValuesView
from contextlib import contextmanager
from itertools import chain
from typing import Iterable, Optional, Sequence, Union

import numpy as np

from tesliper.exceptions import InconsistentDataError, TesliperError

from .. import datawork as dw
from . import arrays as ar
from .array_base import _ARRAY_CONSTRUCTORS

# LOGGER
logger = lgg.getLogger(__name__)
logger.setLevel(lgg.DEBUG)


# TYPE HINTS
AnyArray = Union[
    ar.DataArray,
    ar.Energies,
    ar.FloatArray,
    ar.FilenamesArray,
    ar.InfoArray,
    ar.BooleanArray,
    ar.IntegerArray,
    ar.VibrationalActivities,
    ar.ScatteringActivities,
    ar.ElectronicActivities,
    ar.Transitions,
    ar.Geometry,
]


# CLASSES
class _KeptItemsView(ItemsView):
    def __init__(self, mapping, indices=False):
        super().__init__(mapping)
        self.indices = indices

    def __contains__(self, item):
        key, value = item
        try:
            kept = self._mapping.kept[self._mapping.index_of(key)]
        except KeyError:
            return False
        else:
            if not kept:
                return False
            else:
                v = self._mapping[key]
                return v is value or v == value

    def __iter__(self):
        indices = self.indices
        for idx, (key, kept) in enumerate(zip(self._mapping, self._mapping.kept)):
            if kept:
                value = self._mapping[key]
                yield key, value if not indices else (idx, key, value)

    def __reversed__(self):
        yield from iter(reversed(list(self)))


class _KeptValuesView(ValuesView):
    def __init__(self, mapping, indices=False):
        super().__init__(mapping)
        self.indices = indices

    def __contains__(self, value):
        for key, kept in zip(self._mapping, self._mapping.kept):
            v = self._mapping[key]
            if (v is value or v == value) and kept:
                return True
        return False

    def __iter__(self):
        indices = self.indices
        for idx, (key, kept) in enumerate(zip(self._mapping, self._mapping.kept)):
            if kept:
                value = self._mapping[key]
                yield value if not indices else (idx, value)

    def __reversed__(self):
        yield from iter(reversed(list(self)))


class _KeptKeysView(KeysView):
    def __init__(self, mapping, indices=False):
        super().__init__(mapping)
        self.indices = indices

    def __contains__(self, key):
        try:
            return self._mapping.kept[self._mapping.index_of(key)]
        except KeyError:
            return False

    def __iter__(self):
        indices = self.indices
        for idx, (key, kept) in enumerate(zip(self._mapping, self._mapping.kept)):
            if kept:
                yield key if not indices else (idx, key)

    def __reversed__(self):
        yield from iter(reversed(list(self)))


class Conformers(OrderedDict):
    """Container for data extracted from quantum chemical software output files.

    Data for each file is stored in the underlying OrderedDict, under the key of
    said file's name. Its values are dictionaries with genres name (as key)
    and appropriate data pairs. Beside this, its essential functionality is
    transformation of stored data to corresponding DataArray objects with
    use of `arrayed` method. It provides some control over this transformation,
    especially in terms of including/excluding particular conformers' data
    on creation of new DataArray instance. This type of control is here called
    trimming. Trimming can be achieved by use of various `trim` methods defined
    in this class or by direct changes to `kept` attribute. See its
    documentation for more information.

    Parameters
    ----------
    *args
        list of arguments for creation of underlying dictionary
    allow_data_inconsistency : bool, optional
        specifies if data inconsistency should be allowed in created DataArray
        object instances, defaults to False
    **kwargs
        list of arbitrary keyword arguments for creation of underlying
        dictionary

    Class Attributes
    ----------------
    primary_genres
        Data genres considered most important, used as default when checking
        for conformers completeness (see `trim_incomplete` method).

    Notes
    -----
    Inherits from collections.OrderedDict.
    """

    primary_genres = tuple(
        "dip rot vosc vrot losc lrot raman1 roa1 scf zpe ent ten gib".split()
    )

    def __init__(self, *args, allow_data_inconsistency=False, **kwargs):
        self.allow_data_inconsistency = allow_data_inconsistency
        self.kept = []
        self.filenames = []
        self._indices = {}
        super().__init__(*args, **kwargs)

    def clear(self):
        """Remove all items from the Conformers instance."""
        self._kept = []
        self.filenames = []
        self._indices = {}
        super().clear()

    def __setitem__(self, key, value):
        try:
            value = dict(value)
        except TypeError as error:
            raise TypeError("Can't convert given value to dictionary.") from error
        except ValueError as error:
            raise ValueError("Can't convert given value to dictionary.") from error
        if key in self:
            index = self._indices[key]
        else:
            index = len(self.filenames)
            self.filenames.append(key)
            self.kept.append(True)
        super().__setitem__(key, value)
        self._indices[key] = index

    def __delitem__(self, key):
        index = self._indices[key]
        super().__delitem__(key)
        del self.filenames[index]
        del self.kept[index]
        del self._indices[key]
        for index, key in enumerate(self.keys()):
            self._indices[key] = index

    @property
    def kept(self):
        """List of booleans, one for each conformer stored, defining if
        particular conformers data should be included in corresponding DataArray
        instance, created by `arrayed` method. It may be changed by use of trim
        methods, by setting its value directly, or by modification of the
        underlying list. For the first option refer to those methods
        documentation, for rest see the Examples section.

        Returns
        -------
        list of bool
            List of booleans, one for each conformer stored, defining if
            particular conformers data should be included in corresponding
            DataArray instance.

        Raises
        ------
        TypeError
            If assigned values is not a sequence.
            If elements of given sequence are not one of types: bool, int, str.
        ValuesError
            If number of given boolean values doesn't match number of contained
            conformers.
        KeyError
            If any of given string values is not in underlying dictionary keys.
        IndexError
            If any of given integer values is not in range
            0 <= i < number of conformers.

        Examples
        --------

        New list of values can be set in a few ways. Firstly, it is the
        most straightforward to just assign a new list of boolean values to
        the `kept` attribute. This list should have the same number of elements
        as the number of conformers contained. A ValueError is raised if it
        doesn't.

        >>> c = Conformers(one={}, two={}, tree={})
        >>> c.kept
        [True, True, True]
        >>> c.kept = [False, True, False]
        >>> c.kept
        [False, True, False]
        >>> c.kept = [False, True, False, True]
        Traceback (most recent call last):
        ...
        ValueError: Must provide boolean value for each known conformer.
        4 values provided, 3 excepted.

        Secondly, list of filenames of conformers intended to be kept may be
        given. Only these conformers will be kept. If given filename is not in
        the underlying Conformers' dictionary, KeyError is raised.

        >>> c.kept = ['one']
        >>> c.kept
        [True, False, False]
        >>>  c.kept = ['two', 'other']
        Traceback (most recent call last):
        ...
        KeyError: Unknown conformers: other.

        Thirdly, list of integers representing conformers indices may br given.
        Only conformers with specified indices will be kept. If one of given integers
        cant be translated to conformer's index, IndexError is raised. Indexing with
        negative values is not supported currently.

        >>> c.kept = [1, 2]
        >>> c.kept
        [False, True, True]
        >>> c.kept = [2, 3]
        Traceback (most recent call last):
        ...
        IndexError: Indexes out of bounds: 3.

        Fourthly, assigning `True` or `False` to this attribute will mark all conformers
        as kept or not kept respectively.

        >>> c.kept = False
        >>> c.kept
        [False, False, False]
        >>> c.kept = True
        >>> c.kept
        [True, True, True]

        Lastly, list of kept values may be modified by setting its elements
        to True or False. It is advised against, however, as mistake such as
        `m.kept[:2] = [True, False, False]` will break some functionality by
        forcibly changing size of `kept` list.

        Notes
        -----
        Type of the first element of given sequence is used for dynamic
        dispatch.
        """
        # TODO: Consider making return value immutable.
        return self._kept

    @kept.setter
    def kept(self, blade: Union[Sequence[bool], Sequence[str], Sequence[int], bool]):
        if blade is True or blade is False:
            self._kept = [blade for _ in self.keys()]
            return
        try:
            first = blade[0]
        except (TypeError, KeyError):
            raise TypeError(f"Excepted sequence or boolean, got: {type(blade)}.")
        except IndexError:
            self._kept = [False for _ in self.keys()]
            return  # empty sequence is understood as "keep nothing"
        if isinstance(first, (str, np.str_)):
            blade = set(blade)
            if not blade.issubset(self.keys()):
                raise KeyError(f"Unknown conformers: {', '.join(blade-self.keys())}")
            else:
                self._kept = [fnm in blade for fnm in self.keys()]
        elif isinstance(first, (bool, np.bool_)):
            if not len(blade) == len(self):
                raise ValueError(
                    f"Must provide boolean value for each known conformer. "
                    f"{len(blade)} values provided, {len(self)} excepted."
                )
            else:
                self._kept = [bool(b) for b in blade]  # convert from np.bool_
        elif isinstance(first, (int, np.integer)):
            length = len(self)
            out_of_bounds = [b for b in blade if not 0 <= b < length]
            if out_of_bounds:
                raise IndexError(
                    f"Indexes out of bounds: "
                    f"{', '.join(str(n) for n in out_of_bounds)}."
                )
            else:
                blade = set(blade)
                self._kept = [num in blade for num in range(len(self))]
        else:
            raise TypeError(
                f"Expected sequence of strings, integers or booleans, got: "
                f"{type(first)} as first sequence's element."
            )

    def update(self, other=None, **kwargs):
        """Works like dict.update, but if key is already present, it updates
        dictionary associated with given key rather than changing its value.
        Please note, that values of status genres like 'optimization_completed'
        and 'normal_termination' will be updated as well for such key,
        if are present in given new values.
        """
        if other is not None:
            other = dict(other)
        else:
            other = dict()
        items = chain(other.items(), kwargs.items())
        for key, value in items:
            if key in self:
                self[key].update(value)
            else:
                self[key] = value

    def arrayed(self, genre: str, full: bool = False, **kwargs) -> AnyArray:
        """Lists requested data and returns as appropriate `DataArray` instance.

        Parameters
        ----------
        genre
            String representing data genre. Must be one of known genres.
        full
            Boolean indicating if full set of data should be taken, ignoring
            any trimming conducted earlier. Defaults to `False`.
        kwargs
            Additional keyword parameters passed to data array constructor.
            Any explicitly given parameters will take precedence over automatically
            retrieved and default values.

        Returns
        -------
        DataArray
            Arrayed data of desired genre as appropriate `DataArray` object.
        """
        try:
            cls = _ARRAY_CONSTRUCTORS[genre]  # ArrayBase subclasses
        except KeyError:
            raise ValueError(f"Unknown genre '{genre}'.")
        if genre == "filenames":
            # return early if filenames requested
            return cls(
                genre=genre,
                filenames=list(self.kept_values() if not full else self.values()),
                allow_data_inconsistency=self.allow_data_inconsistency,
            )
        view = self.kept_items() if not full else self.items()
        array = ((fname, conf, conf[genre]) for fname, conf in view if genre in conf)
        try:
            filenames, confs, values = zip(*array)
        except ValueError:  # if no elements in `array`
            logger.debug(
                f"Array of gerne {genre} requested, but no such data available "
                f"or conformers providing this data were trimmed off. "
                f"Returning an empty array."
            )
            filenames, confs, values = [], [], []
        params = cls.get_init_params()
        parameter_type = type(params["genre"])
        params["genre"] = genre
        params["filenames"] = filenames
        params["values"] = values
        params["allow_data_inconsistency"] = self.allow_data_inconsistency
        for key, value in params.items():
            if key in kwargs:
                # explicitly given keyword parameters take precedence
                continue
            if not isinstance(params[key], parameter_type):
                # if value for parameter is already established, just take it
                kwargs[key] = value
                continue
            try:
                kwargs[key] = [conf[key] for conf in confs]
            except KeyError:
                # set param to its default value
                # or raise an error if it don't have one
                if value.default is not value.empty:
                    kwargs[key] = value.default
                else:
                    raise TesliperError(
                        f"One or more conformers does not provide value for '{key}' "
                        f"genre, needed to instantiate {cls.__name__} object. "
                        "You may provide missing values as a keyword parameters to the "
                        "`Conformers.arrayed()` method call."
                    )
            if not kwargs[key] and value.default is not value.empty:
                # genre produces an empty array, but parameter has default value
                kwargs[key] = value.default
<<<<<<< HEAD
        return cls(**params)
=======
        return cls(**kwargs)
>>>>>>> c4958503

    def by_index(self, index: int) -> dict:
        """Returns data for conformer on desired index."""
        return self[self.filenames[index]]

    def key_of(self, index: int) -> str:
        """Returns name of conformer associated with given index."""
        return self.filenames[index]

    def index_of(self, key: str) -> int:
        """Return index of given key."""
        try:
            return self._indices[key]
        except KeyError as error:
            raise KeyError(f"No such conformer: {key}.") from error

    def has_genre(self, genre: str, ignore_trimming: bool = False) -> bool:
        """Checks if any of stored conformers contains data of given genre.

        Parameters
        ----------
        genre : str
            Name of genre to test.
        ignore_trimming : bool
            If all known conformers should be considered (`ignore_trimming = True`)
            or only kept ones (`ignore_trimming = False`, default).

        Returns
        -------
        bool
            Boolean value indicating if any of stored conformers contains data
            of genre in question."""
        conformers = self.values() if ignore_trimming else self.kept_values()
        for conformer in conformers:
            if genre in conformer:
                return True
        return False

    def has_any_genre(
        self, genres: Iterable[str], ignore_trimming: bool = False
    ) -> bool:
        """Checks if any of stored conformers contains data of any of given
        genres.

        Parameters
        ----------
        genres : iterable of str
            List of names of genres to test.
        ignore_trimming : bool
            If all known conformers should be considered (`ignore_trimming = True`)
            or only kept ones (`ignore_trimming = False`, default).

        Returns
        -------
        bool
            Boolean value indicating if any of stored conformers contains data
            of any of genres in question."""
        conformers = self.values() if ignore_trimming else self.kept_values()
        for conformer in conformers:
            for genre in genres:
                if genre in conformer:
                    return True
        return False

    def all_have_genres(
        self, genres: Iterable[str], ignore_trimming: bool = False
    ) -> bool:
        """Checks if all stored conformers contains data of given genres.

        Parameters
        ----------
        genres : iterable of str
            List of names of genres to test.
        ignore_trimming : bool
            If all known conformers should be considered (`ignore_trimming = True`)
            or only kept ones (`ignore_trimming = False`, default).

        Returns
        -------
        bool
            Boolean value indicating if each stored conformers contains data
            of all genres in question."""
        genres = set(genres)
        conformers = self.values() if ignore_trimming else self.kept_values()
        for conformer in conformers:
            if genres - conformer.keys():
                return False
        return True

    def trim_incomplete(
        self, wanted: Optional[Iterable[str]] = None, strict: bool = False
    ) -> None:
        """Mark incomplete conformers as "not kept".

        Conformers that does not contain one or more data genres specified as `wanted`
        will be marked as "not kept". If `wanted` parameter is not given, it evaluates
        to `conformers.primary_genres`. If no conformer contains all `wanted` genres,
        conformers that match the specification most closely are kept. The "closeness"
        is defined by number of conformer's genres matching `wanted` genres in the first
        place (the more, the better) and the position of particular genre in `wanted`
        list in the second place (the closer to the beginning, the better). This
        "match closest" behaviour may be turned off by setting parameter
        `strict` to `True`. In such case, only conformers containing all `wanted`
        genres will be kept.

        Parameters
        ----------
        wanted
            List of data genres used as completeness reference.
            If not given, evaluates to `conformers.primary_genres`.
        strict
            Indicates if all `wanted` genres must be present in the kept conformers
            (`strict=True`) or if "match closest" mechanism should be used
            as a fallback (`strict=False`, this is the default).

        Notes
        -----
        Conformers previously marked as "not kept" will not be affected.
        """
        wanted = wanted if wanted is not None else self.primary_genres
        if not strict:
            count = [tuple(g in conf for g in wanted) for conf in self.values()]
            if not count:
                return
            best_match = max(count)
            complete = (match == best_match for match in count)
        else:
            complete = (all(g in conf for g in wanted) for conf in self.values())
        blade = [kept and cmpl for kept, cmpl in zip(self.kept, complete)]
        self._kept = blade

    def trim_imaginary_frequencies(self) -> None:
        """Mark all conformers with imaginary frequencies as "not kept".

        Notes
        -----
        Conformers previously marked as "not kept" will not be affected.
        Conformers that doesn't contain "freq" genre will be treated as not having
        imaginary frequencies.
        """
        dummy = [1]
        for index, conf in enumerate(self.values()):
            freq = np.array(conf.get("freq", dummy))
            if (freq < 0).any():
                self._kept[index] = False

    def trim_non_matching_stoichiometry(self, wanted: Optional[str] = None) -> None:
        """Mark all conformers with stoichiometry other than `wanted` as "not kept".
        If not given, `wanted` evaluates to the most common stoichiometry.

        Parameters
        ----------
        wanted
            Only conformers with same stoichiometry will be kept. Evaluates to the most
            common stoichiometry if not given.

        Notes
        -----
        Conformers previously marked as "not kept" will not be affected.
        Conformers that doesn't contain stoichiometry data are always treated
        as non-matching.
        """
        if not wanted:
            counter = Counter(
                conf["stoichiometry"]
                for conf in self.values()
                if "stoichiometry" in conf
            )
            counts = counter.most_common()
            wanted = counts[0][0] if counts else ""  # no conformer has "stoichiometry"
        for index, conf in enumerate(self.values()):
            if "stoichiometry" not in conf or not conf["stoichiometry"] == wanted:
                self._kept[index] = False

    def trim_not_optimized(self) -> None:
        """Mark all conformers that failed structure optimization as "not kept".

        Notes
        -----
        Conformers previously marked as "not kept" will not be affected.
        Conformers that doesn't contain optimization data are always treated as
        optimized.
        """
        for index, conf in enumerate(self.values()):
            if not conf.get("optimization_completed", True):
                self._kept[index] = False

    def trim_non_normal_termination(self) -> None:
        """Mark all conformers, which calculation job did not terminate normally,
         as "not kept".

        Notes
        -----
        Conformers previously marked as "not kept" will not be affected.
        Conformers that doesn't contain data regarding their calculation job's
        termination are always treated as terminated abnormally.
        """
        for index, conf in enumerate(self.values()):
            if not conf.get("normal_termination", False):
                self._kept[index] = False

    def trim_inconsistent_sizes(self) -> None:
        """Mark as "not kept" all conformers that contain any iterable data genre,
        that is of different length, than in case of majority of conformers.

        Examples
        --------
        >>> c = Conformers(
        ...     one={'a': [1, 2, 3]},
        ...     two={'a': [1, 2, 3]},
        ...     three={'a': [1, 2, 3, 4]}
        ... )
        >>> c.kept
        [True, True, True]
        >>> c.trim_inconsistent_sizes()
        >>> c.kept
        [True, True, False]

        Notes
        -----
        Conformers previously marked as "not kept" will not be affected.
        """
        sizes = {}
        for fname, conf in self.items():
            for genre, value in conf.items():
                if isinstance(value, (np.ndarray, list, tuple)):
                    sizes.setdefault(genre, {})[fname] = len(value)
        maxes = {
            genre: Counter(v for v in values.values()).most_common()[0][0]
            for genre, values in sizes.items()
        }
        for index, fname in enumerate(self.keys()):
            for genre, most_common in maxes.items():
                confs = sizes[genre]
                if fname in confs and not confs[fname] == most_common:
                    self._kept[index] = False

    def trim_to_range(
        self,
        genre: str,
        minimum: Union[int, float] = float("-inf"),
        maximum: Union[int, float] = float("inf"),
        attribute: str = "values",
    ) -> None:
        """Marks as "not kept" all conformers, which numeric value of data
        of specified genre is outside of the range specified by `minimum`
        and `maximum` values.

        Parameters
        ----------
        genre
            Name of genre that should be compared to specified
            minimum and maximum values.
        minimum
            Minimal accepted value - every conformer, which genre value evaluates
            to less than `minimum` will be marked as "not kept".
            Defaults to `float(-inf)`.
        maximum
            Maximal accepted value - every conformer, which genre value evaluates
            to more than `maximum` will be marked as "not kept".
            Defaults to `float(inf)`.
        attribute
            Attribute of DataArray of specified `genre` that contains one-dimensional
            array of numeric values. defaults to `"values"`.

        Raises
        ------
        AttributeError
            If DataArray associated with `genre` genre has no attribute `attribute`.
        ValueError
            If data retrieved from specified genre's attribute is not in the form of
            one-dimensional array.
        TypeError
            If comparision cannot be made between elements of specified genre's
            attribute and `minimum` or `maximum` values.

        Notes
        -----
        Conformers previously marked as "not kept" will not be affected.
        """
        try:
            arr = self.arrayed(genre)
            atr = getattr(arr, attribute)
        except AttributeError as error:
            raise AttributeError(
                f"Invalid genre/attribute combination: {genre}/{attribute}. "
                f"Resulting DataArray object has no attribute {attribute}."
            ) from error
        values = np.asarray(atr)
        if values.ndim != 1:
            raise ValueError(
                f"Invalid genre/attribute combination: {genre}/{attribute}. "
                f"DataArray's attribute must contain one-dimensional array of values."
            )
        try:
            in_range = (minimum <= values) & (values <= maximum)
        except TypeError as error:
            raise TypeError(
                f"Cannot compare {type(minimum)} with {type(values[0])}."
            ) from error
        self.kept = arr.filenames[in_range]

    def trim_rmsd(
        self,
        threshold: Union[int, float],
        window_size: Union[int, float],
        geometry_genre: str = "geometry",
        energy_genre: str = "scf",
        ignore_hydrogen: bool = True,
    ) -> None:
        """Marks as "not kept" all conformers, that are not identical, according
        to provided RMSD threshold and energy difference. Conformers, which energy
        difference (dE) is higher than given `window_size` are always treated as
        different, while those with dE smaller than `window_size` and RMSD value
        smaller than given `threshold` are considered identical. From two identical
        conformers, the one with lower energy is "kept", and the other is discarded
        (marked as "not kept").

        Notes
        -----
        RMSD threshold and size of the energy window should be chosen depending on the
        parameters of conformers' set: number of conformers, size of the conformer,
        its lability, etc. However, `threshold` of 0.5 angstrom and `windoe_size`
        of 5 to 10 kcal/mol is a good place to start if in doubt.

        Parameters
        ----------
        threshold : int or float
            Maximum RMSD value to consider conformers identical.
        window_size : int or float
            Size of the energy window, in kcal/mol, inside which RMSD matrix is
            calculated. Essentially, a difference in conformers' energy, after which
            conformers are always considered different.
        geometry_genre : str
            Genre of geometry used to calculate RMSD matrix. "geometry" is default.
        energy_genre : str
            Genre of energy used to sort and group conformers into windows of given
            energy size. "scf" is used by default.
        ignore_hydrogen : bool
            If hydrogen atom should be discarded before RMSD calculation.
            Defaults to `True`.

        Raises
        ------
        InconsistentDataError
            If requested genres does not provide the same set of conformers.
        ValueError
            When called with `ignore_hydrogen=True` but requested
            `Geometry.molecule_atoms` cannot be collapsed to 1-D array.
        """
        energy = self.arrayed(energy_genre)
        geometry = self.arrayed(geometry_genre)
        if not energy.filenames.size == geometry.filenames.size:
            raise InconsistentDataError(
                "Unequal number of conformers in requested geometry and energy genres. "
                "Trim incomplete entries before trimming with `trim_rmds`."
            )
        elif not np.array_equal(energy.filenames, geometry.filenames):
            raise InconsistentDataError(
                "Different conformers in requested geometry and energy genres. "
                "Trim incomplete entries before trimming with `trim_rmds`."
            )
        if not geometry:
            return  # next steps assume there are some conformers
        if ignore_hydrogen and geometry.molecule_atoms.shape[0] > 1:
            # TODO: remove when dw.geometry.select_atoms supplemented
            raise ValueError(
                "Cannot ignore hydrogen atoms if requested conformers do not have "
                "the same order of atoms. This functionality is not supported yet."
            )
        geom = (
            dw.drop_atoms(geometry.values, geometry.molecule_atoms[0], dw.atoms.Atom.H)
            if ignore_hydrogen
            else geometry.values
        )
        wanted = dw.rmsd_sieve(geom, energy.as_kcal_per_mol, window_size, threshold)
        self.kept = geometry.filenames[wanted]

    def select_all(self) -> None:
        """Marks all conformers as 'kept'. Equivalent to `conformers.kept = True`."""
        self._kept = [True for _ in self._kept]

    def reject_all(self) -> None:
        """Marks all conformers as 'not kept'. Equivalent to
        `conformers.kept = False`.
        """
        self._kept = [False for _ in self._kept]

    def kept_keys(self, indices: bool = False) -> _KeptKeysView:
        """Equivalent of `dict.keys()` but gives view only on conformers marked
        as "kept". Returned view may also provide information on conformers index
        in its Conformers instance if requested with `indices=True`.

        >>> c = Conformers(c1={"g": 0.1}, c2={"g": 0.2}, c3={"g": 0.3}}
        >>> c.kept = [True, False, True]
        >>> list(c.kept_keys())
        ["c1", "c3"]
        >>> list(c.kept_keys(indices=True))
        [(0, "c1"}), (2, "c3")]

        Parameters
        ----------
        indices : bool
            If resulting Conformers view should also provide index of each conformer.
            Defaults to False.

        Returns
        -------
        _KeptKeysView
            View of kept conformers.
        """
        return _KeptKeysView(self, indices=indices)

    def kept_values(self, indices: bool = False) -> _KeptValuesView:
        """Equivalent of `dict.values()` but gives view only on conformers marked
        as "kept". Returned view may also provide information on conformers index
        in its Conformers instance if requested with `indices=True`.

        >>> c = Conformers(c1={"g": 0.1}, c2={"g": 0.2}, c3={"g": 0.3}}
        >>> c.kept = [True, False, True]
        >>> list(c.kept_values())
        [{"g": 0.1}, {"g": 0.3}]
        >>> list(c.kept_values(indices=True))
        [(0, {"g": 0.1}), (2,  {"g": 0.3})]

        Parameters
        ----------
        indices : bool
            If resulting Conformers view should also provide index of each conformer.
            Defaults to False.

        Returns
        -------
        _KeptValuesView
            View of kept conformers.
        """
        return _KeptValuesView(self, indices=indices)

    def kept_items(self, indices: bool = False) -> _KeptItemsView:
        """Equivalent of `dict.items()` but gives view only on conformers marked
        as "kept". Returned view may also provide information on conformers index
        in its Conformers instance if requested with `indices=True`.

        >>> c = Conformers(c1={"g": 0.1}, c2={"g": 0.2}, c3={"g": 0.3}}
        >>> c.kept = [True, False, True]
        >>> list(c.kept_items())
        [("c1", {"g": 0.1}), ("c3", {"g": 0.3})]
        >>> list(c.kept_items(indices=True))
        [(0, "c1", {"g": 0.1}), (2, "c3", {"g": 0.3})]

        Parameters
        ----------
        indices : bool
            If resulting Conformers view should also provide index of each conformer.
            Defaults to False.

        Returns
        -------
        _KeptItemsView
            View of kept conformers.
        """
        return _KeptItemsView(self, indices=indices)

    @property
    @contextmanager
    def untrimmed(self) -> "Conformers":
        """Temporally remove trimming. Implemented as context manager to use with
        python's 'with' keyword.

        Examples
        --------
        >>> c = Conformers(one={}, two={}, tree={})
        >>> c.kept = [False, True, False]
        >>> with c.untrimmed:
        >>>     c.kept
        [True, True, True]
        >>> c.kept
        [False, True, False]
        """
        blade = self._kept
        self.kept = True
        yield self
        self._kept = blade

    @contextmanager
    def trimmed_to(
        self, blade: Union[Sequence[bool], Sequence[str], Sequence[int], bool]
    ) -> "Conformers":
        """Temporally set trimming blade to given one. Implemented as context manager
        to use with python's 'with' keyword.

        Parameters
        ----------
        blade : bool or sequence of bool, str, or int
            Temporary trimming blade. To better understand how blade setting works,
            see Conformers.kept documentation.

        Examples
        --------
        >>> c = Conformers(one={}, two={}, tree={})
        >>> c.kept = [True, True, False]
        >>> with c.trimmed_to([1, 2]):
        >>>     c.kept
        [False, True, True]
        >>> c.kept
        [True, True, False]
        """
        old_blade = self._kept
        self.kept = blade
        yield self
        self._kept = old_blade

    @property
    @contextmanager
    def inconsistency_allowed(self) -> "Conformers":
        """Temporally sets Conformers' 'allow_data_inconsistency' attribute
        to true. Implemented as context manager to use with python's 'with' keyword.

        Examples
        --------
        >>> c = Conformers(...)
        >>> with c.inconsistency_allowed:
        >>>     # do stuff here while c.allow_data_inconsistency is True
        >>>     c.allow_data_inconsistency
        True
        >>> c.allow_data_inconsistency
        False
        """
        inconsistency = self.allow_data_inconsistency
        self.allow_data_inconsistency = True
        yield self
        self.allow_data_inconsistency = inconsistency<|MERGE_RESOLUTION|>--- conflicted
+++ resolved
@@ -421,11 +421,7 @@
             if not kwargs[key] and value.default is not value.empty:
                 # genre produces an empty array, but parameter has default value
                 kwargs[key] = value.default
-<<<<<<< HEAD
-        return cls(**params)
-=======
         return cls(**kwargs)
->>>>>>> c4958503
 
     def by_index(self, index: int) -> dict:
         """Returns data for conformer on desired index."""
