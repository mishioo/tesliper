# IMPORTS
import logging as lgg
import os
from pathlib import Path
from typing import Iterable, Optional, Sequence, Set, Union

import numpy as np

from . import datawork as dw
from . import extraction as ex
from . import glassware as gw
from . import writing as wr

# GLOBAL VARIABLES
__author__ = "Michał M. Więcław"
__version__ = "0.7.4"
_DEVELOPMENT = "ENV" in os.environ and os.environ["ENV"] == "prod"


# LOGGER
logger = lgg.getLogger(__name__)

mainhandler = lgg.StreamHandler()
mainhandler.setLevel(lgg.DEBUG)
mainhandler.setFormatter(
    lgg.Formatter("%(levelname)s:%(name)s:%(funcName)s - %(message)s")
)

logger.setLevel(lgg.DEBUG if _DEVELOPMENT else lgg.WARNING)
logger.addHandler(mainhandler)


# CLASSES
class Tesliper:
    """
    TO DO
    -----
    Finish saving functionality.
    Add trimming support.
    Supplement docstrings.
    ? separate spectra types ?
    ? make it inherit mapping ?
    """

    _standard_parameters = {
        "vibrational": {
            "width": 6,
            "start": 800,
            "stop": 2900,
            "step": 2,
            "fitting": dw.lorentzian,
        },
        "electronic": {
            "width": 0.35,
            "start": 150,
            "stop": 800,
            "step": 1,
            "fitting": dw.gaussian,
        },
    }
<<<<<<< HEAD
    # TODO: introduce more sophisticated parameters proxy that enables using
    #       same or different params for genres of same type (e.g. "ir" and "vcd")
    # TODO: add separate parameters for scattering spectra, as e.g.
    #       _standard_parameters["scattering"] = _standard_parameters["vibrational"]
=======
    _standard_parameters["scatt"] = _standard_parameters["vibrational"]
>>>>>>> 577ee0e8

    def __init__(self, input_dir=".", output_dir=".", wanted_files=None):
        """
        Parameters
        ----------
        input_dir : str or path-like object, optional
            Path to directory containing files for extraction, defaults to current
            working directory.
        output_dir : str or path-like object, optional
            Path to directory for output files, defaults to current working directory.
        wanted_files : list, optional
            List filenames representing wanted files.
        """
        self.conformers = gw.Conformers()
        self.wanted_files = wanted_files
        self.input_dir = input_dir
        self.output_dir = output_dir
        self.spectra = dict()
        self.averaged = dict()
        self.parameters = self.standard_parameters

    def __getitem__(self, item):
        try:
            return self.conformers.arrayed(item)
        except ValueError:
            raise KeyError(f"Unknown genre '{item}'.")

    @property
    def energies(self):
        # TODO: use appropriate DataArray.associated_genres instead of hard-coded value
        keys = "zpe ent ten gib scf".split(" ")
        return {k: self.conformers.arrayed(k) for k in keys}

    @property
    def spectral(self):
        # TODO: expand with other spectral data
        # TODO: use appropriate DataArray.associated_genres instead of hard-coded value
        keys = "dip rot vosc vrot losc lrot raman1 roa1".split(" ")
        return {k: self.conformers.arrayed(k) for k in keys}

    @property
    def bars(self):
        # TODO: put proper keys here
        keys = "dip rot vosc vrot raman1 roa1".split(" ")
        return {k: self.conformers.arrayed(k) for k in keys}

    @property
    def wanted_files(self) -> Optional[Set[str]]:
        """Set of files that are desired for data extraction, stored as filenames
        without an extension. Any iterable of strings or Path objects is transformed
        to this form.

        >>> tslr = Tesliper()
        >>> tslr.wanted_files = [Path("./dir/file_one.out"), Path("./dir/file_two.out")]
        >>> tslr.wanted_files
        {"file_one", "file_two"}

        May also be set to `None` or other "falsy" value, in such case it is ignored.
        """
        # TODO: reuse Soxhlet.wanted_files property
        return self._wanted_files

    @wanted_files.setter
    def wanted_files(self, files: Optional[Iterable[Union[str, Path]]]):
        self._wanted_files = None if not files else {Path(f).stem for f in files}

    @property
    def standard_parameters(self):
        return {key: params.copy() for key, params in self._standard_parameters.items()}

    def update(self, *args, **kwargs):
        self.conformers.update(*args, **kwargs)
        # raise TypeError("Tesliper instance can not be updated with "
        #                 "type {}".format(type(value)))

    @property
    def input_dir(self) -> Path:
        return self.__input_dir

    @input_dir.setter
    def input_dir(self, path: Union[Path, str] = "."):
        path = Path(path).resolve()
        if not path.is_dir():
            raise FileNotFoundError(
                "Invalid path or directory not found: {}".format(path)
            )
        logger.info("Current working directory is: {}".format(path))
        self.__input_dir = path

    @property
    def output_dir(self) -> Path:
        return self.__output_dir

    @output_dir.setter
    def output_dir(self, path: Union[Path, str] = "."):
        path = Path(path).resolve()
        path.mkdir(exist_ok=True)
        logger.info("Current output directory is: {}".format(path))
        self.__output_dir = path

    def extract_iterate(self, path=None, wanted_files=None):
        soxhlet = ex.Soxhlet(path or self.input_dir, wanted_files or self.wanted_files)
        for file, data in soxhlet.extract_iter():
            self.update(((file, data),))
            yield file, data

    def extract(self, path=None, wanted_files=None):
        for f, d in self.extract_iterate(path, wanted_files):
            _ = f, d

    def smart_extract(self, deep_search=True):
        # TODO: should also parse settings
        soxhlet = ex.Soxhlet(self.input_dir, self.wanted_files, recursive=deep_search)
        for file, data in soxhlet.extract_iter():
            self.update(((file, data),))

    def smart_calculate(self, average=True):
        # TODO: implement it
        pass

    def load_settings(self, path=None, spectra_type=None):
        # TODO: remove soxhlet.spectra_type dependence
        soxhlet = ex.Soxhlet(path or self.input_dir)
        spectra_type = spectra_type if spectra_type else soxhlet.spectra_type
        settings = soxhlet.load_settings()
        self.settings[spectra_type].update(settings)
        return self.settings

    def calculate_single_spectrum(
        self,
        spectra_name,
        conformer,
        start=None,
        stop=None,
        step=None,
        width=None,
        fitting=None,
    ):
        # TO DO: add error handling when no data for requested spectrum
        bar_name = dw.default_spectra_bars[spectra_name]
        is_excited = spectra_name.lower() in ("uv", "ecd")
        conformer = self.conformers[conformer]
        values = conformer[bar_name]
        freqs = 1e7 / conformer["wavelen"] if is_excited else conformer["freq"]
        inten = dw.calculate_intensities(bar_name, values, freqs)
        sett_from_args = {
            k: v
            for k, v in zip(
                ("start", "stop", "step", "width", "fitting"),
                (start, stop, step, width, fitting),
            )
            if v is not None
        }
        sett = self.parameters[gw.Bars.spectra_type_ref[spectra_name]].copy()
        sett.update(sett_from_args)
        start, stop, step = [sett.pop(k) for k in ("start", "stop", "step")]
        abscissa = np.arange(start, stop, step)
        if not is_excited:
            converted = sett
            converted["abscissa"] = abscissa
        else:
            converted = dict(
                width=sett["width"] / 1.23984e-4,
                fitting=sett["fitting"],
                abscissa=1e7 / abscissa,
            )
        spc = dw.calculate_spectra([freqs], [inten], **converted)
        spc = gw.Spectra(
            spectra_name.lower(),
            conformer,
            spc[0],
            abscissa,
            width,
            fitting.__name__,
            check_sizes=False,
        )
        return spc

    def calculate_spectra(
        self, genres=(), start=None, stop=None, step=None, width=None, fitting=None
    ):
        if not genres:
            bars = self.bars.values()
        else:
            # convert to spectra name if bar name passed
            bar_names = dw.default_spectra_bars
            genres = genres.split() if isinstance(genres, str) else genres
            query = [bar_names[v] if v in bar_names else v for v in genres]
            query_set = set(query)  # ensure no duplicates
            bar_names, bars = zip(
                *[(k, v) for k, v in self.spectral.items() if k in query_set]
            )
            unknown = query_set - set(self.spectral.keys())
            # TO DO: change it to handle custom bars
            if unknown:
                info = (
                    "No other requests provided."
                    if not bar_names
                    else f"Will proceed using only those bars: {bar_names}"
                )
                msg = f"Don't have those bar types: {unknown}. {info}"
                logger.warning(msg)
        sett_from_args = {
            k: v
            for k, v in zip(
                ("start", "stop", "step", "width", "fitting"),
                (start, stop, step, width, fitting),
            )
            if v is not None
        }
        output = {}
        for bar in bars:
            sett = self.parameters[bar.spectra_type].copy()
            sett.update(sett_from_args)
            spectra = bar.calculate_spectra(**sett)
            if spectra:
                output[bar.spectra_name] = spectra
            else:
                # should empty spectra be included in output?
                logger.warning(
                    f"No data for {bar.spectra_name} calculation; "
                    f"appropriate data is not available or was filtered out."
                )
        self.spectra.update(output)
        return output

    def get_averaged_spectrum(self, spectrum, energy):
        spectra = self.spectra[spectrum]
        with self.conformers.trimmed_to(spectra.filenames):
            en = self.conformers.arrayed(energy)
        output = spectra.average(en)
        return output

    def average_spectra(self):
        for genre, spectra in self.spectra.items():
            with self.conformers.trimmed_to(spectra.filenames):
                for energies in self.energies.values():
                    av = spectra.average(energies)
                    self.averaged[(genre, energies.genre)] = av
        return self.averaged

    # TODO: supplement docstrings
    def export_data(self, genres: Sequence[str], fmt: str = "txt", mode: str = "x"):
        """Saves specified data genres to disk in given file format.

        File formats available by default are: "txt", "csv", "xlsx", "gjf". Note that
        not all formats may are compatible with every genre (e.g. only "geometry"
        genre may be exported fo .gjf format). In such case genres unsupported
        by given format are ignored.

        Files produced are written to `Tesliper.output_dir` directory with filenames
        automatically generated using adequate genre's name and conformers' identifiers.
        In case of "xlsx" format only one file is produced and different data genres are
        written to separate sheets.

        Parameters
        ----------
        genres : list of str
            List of genre names, that will be saved to disk.
        fmt : str
            File format of output files, defaults to "txt".
        mode : str
            Specifies how writing to file should be handled. May be one of:
            "a" (append to existing file), "x" (only write if file doesn't exist yet),
            "w" (overwrite file if it already exists). Defaults to "x".
        """
        wrt = wr.writer(fmt=fmt, destination=self.output_dir, mode=mode)
        data = [self[g] for g in genres]
        if any(isinstance(arr, gw.VibrationalBars) for arr in data):
            data += [self["freq"]]
        if any(isinstance(arr, gw.ElectronicBars) for arr in data):
            data += [self["wavelen"]]
        wrt.write(data)

    def export_energies(self, fmt: str = "txt", mode: str = "x"):
        """Saves energies and population data to disk in given file format.

        File formats available by default are: "txt", "csv", "xlsx".
        Files produced are written to `Tesliper.output_dir` directory with filenames
        automatically generated using adequate genre's name and conformers' identifiers.
        In case of "xlsx" format only one file is produced and different data genres are
        written to separate sheets.

        Parameters
        ----------
        fmt : str
            File format of output files, defaults to "txt".
        mode : str
            Specifies how writing to file should be handled. May be one of:
            "a" (append to existing file), "x" (only write if file doesn't exist yet),
            "w" (overwrite file if it already exists). Defaults to "x".
        """
        wrt = wr.writer(fmt=fmt, destination=self.output_dir, mode=mode)
        energies = [e for e in self.energies.values() if e]
        corrections = (self[f"{e.genre}corr"] for e in energies if e.genre != "scf")
        frequencies = self["freq"]
        stoichiometry = self["stoichiometry"]
        wrt.write(data=[*energies, frequencies, stoichiometry, *corrections])

    # TODO: separate to vibrational and electronic ?
    def export_bars(self, fmt: str = "txt", mode: str = "x"):
        """Saves unprocessed spectral data to disk in given file format.

        File formats available by default are: "txt", "csv", "xlsx".
        Files produced are written to `Tesliper.output_dir` directory with filenames
        automatically generated using adequate genre's name and conformers' identifiers.
        In case of "xlsx" format only one file is produced and different data genres are
        written to separate sheets.

        Parameters
        ----------
        fmt : str
            File format of output files, defaults to "txt".
        mode : str
            Specifies how writing to file should be handled. May be one of:
            "a" (append to existing file), "x" (only write if file doesn't exist yet),
            "w" (overwrite file if it already exists). Defaults to "x".
        """
        wrt = wr.writer(fmt=fmt, destination=self.output_dir, mode=mode)
        bands = [self["freq"], self["wavelen"]]
        data = [b for b in self.spectral.values() if b] + [b for b in bands if b]
        wrt.write(data)

    def export_spectra(self, fmt: str = "txt", mode: str = "x"):
        """Saves spectra calculated previously to disk in given file format.

        File formats available by default are: "txt", "csv", "xlsx".
        Files produced are written to `Tesliper.output_dir` directory with filenames
        automatically generated using adequate genre's name and conformers' identifiers.
        In case of "xlsx" format only one file is produced and different data genres are
        written to separate sheets.

        Parameters
        ----------
        fmt : str
            File format of output files, defaults to "txt".
        mode : str
            Specifies how writing to file should be handled. May be one of:
            "a" (append to existing file), "x" (only write if file doesn't exist yet),
            "w" (overwrite file if it already exists). Defaults to "x".
        """
        wrt = wr.writer(fmt=fmt, destination=self.output_dir, mode=mode)
        data = [s for s in self.spectra.values() if s]
        wrt.write(data)

    def export_averaged(self, fmt: str = "txt", mode: str = "x"):
        """Saves spectra calculated and averaged previously to disk
        in given file format.

        File formats available by default are: "txt", "csv", "xlsx".
        Files produced are written to `Tesliper.output_dir` directory with filenames
        automatically generated using adequate genre's name and conformers' identifiers.
        In case of "xlsx" format only one file is produced and different data genres are
        written to separate sheets.

        Parameters
        ----------
        fmt : str
            File format of output files, defaults to "txt".
        mode : str
            Specifies how writing to file should be handled. May be one of:
            "a" (append to existing file), "x" (only write if file doesn't exist yet),
            "w" (overwrite file if it already exists). Defaults to "x".
        """
        wrt = wr.writer(fmt=fmt, destination=self.output_dir, mode=mode)
        data = [s for s in self.averaged.values() if s]
        wrt.write(data)

    def export_job_file(
        self,
        fmt: str = "gjf",
        mode: str = "x",
        route: str = "# hf 3-21g",
        link0: Optional[dict] = None,
        comment: str = "No information provided.",
        post_spec: str = "",
    ):
        """Saves conformers to disk as job files for quantum chemistry software
        in given file format.

        Currently only "gjf" format is provided, used by Gaussian software.
        Files produced are written to `Tesliper.output_dir` directory with filenames
        automatically generated using conformers' identifiers.

        Parameters
        ----------
        fmt : str
            File format of output files, defaults to "gjf".
        mode : str
            Specifies how writing to file should be handled. May be one of:
            "a" (append to existing file), "x" (only write if file doesn't exist yet),
            "w" (overwrite file if it already exists). Defaults to "x".
        route : str
            List of space-separated keywords specifying calculations directives
            for Gaussian software.
        link0 : dict
            Dictionary with link0 commands, where key is command's name and value is
            str with parameters. For any non-parametric link0 command value is not
            important (may be `None`), key's presence is enough to record, that it was
            requested.
        comment : str
            Contents of title section, i.e. a comment about the calculations.
        post_spec : str
            Anything that should be placed after conformers geometry specification.
            Will be writen to file as given.
        """
        wrt = wr.writer(
            fmt=fmt,
            destination=self.output_dir,
            mode=mode,
            link0=link0,
            route=route,
            comment=comment,
            post_spec=post_spec,
        )
        wrt.geometry(
            geometry=self["geometry"],
            multiplicity=self["multiplicity"],
            charge=self["charge"],
        )

    def serialize(self, filename: str = ".tslr", mode: str = "x") -> None:
        """Serialize instance of Tesliper object to a file in `self.output_dir`.

        Parameters
        ----------
        filename: str
            Name of the file, to which content will be written. Defaults to ".tslr".
        mode: str
            Specifies how writing to file should be handled.
            Should be one of characters: "x" or "w".
            "x" - only write if file doesn't exist yet;
            "w" - overwrite file if it already exists.
            Defaults to "x".

        Raises
        ------
        ValueError
            If given any other `mode` than "x" or "w".

        Notes
        -----
        If `self.output_dir` is `None`, current working directory is assumed.
        """
        path = self.output_dir / filename
        if mode not in {"x", "w"}:
            raise ValueError(
                f"'{mode}' is not a valid mode for serializing Tesliper object. "
                f"It should be 'x' or 'w'."
            )
        writer = wr.ArchiveWriter(destination=path, mode=mode)
        writer.write(self)

    @classmethod
    def load(cls, source: Union[Path, str]) -> "Tesliper":
        """Load serialized Tesliper object from given file.

        Parameters
        ----------
        source: pathlib.Path or str
            Path to the file with serialized Tesliper object.

        Returns
        -------
        Tesliper
            New instance of Tesliper class containing data read from the file.
        """
        path = Path(source)
        loader = wr.ArchiveLoader(source=path)
        return loader.load()<|MERGE_RESOLUTION|>--- conflicted
+++ resolved
@@ -58,14 +58,10 @@
             "fitting": dw.gaussian,
         },
     }
-<<<<<<< HEAD
     # TODO: introduce more sophisticated parameters proxy that enables using
     #       same or different params for genres of same type (e.g. "ir" and "vcd")
     # TODO: add separate parameters for scattering spectra, as e.g.
     #       _standard_parameters["scattering"] = _standard_parameters["vibrational"]
-=======
-    _standard_parameters["scatt"] = _standard_parameters["vibrational"]
->>>>>>> 577ee0e8
 
     def __init__(self, input_dir=".", output_dir=".", wanted_files=None):
         """
