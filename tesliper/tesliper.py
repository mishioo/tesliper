"""Provides a facade-like interface for easy access to ``tesliper``'s functionality.

There are some conventions that are important to note:

- ``tesliper`` stores multiple data entries of various types for each conformer. To
  prevent confusion with Python's data ``type`` and with data itself, ``tesliper``
  refers to specific kinds of data as "genres". Genres in code are represented by
  specific strings, used as identifiers. To learn about data genres known to
  ``tesliper``, see documentation for
  :class:`.GaussianParser`, which lists them.
- ``tesliper`` identifies conformers using stem of an extracted file (i.e. its filename
  without extension). When files with identical names are extracted in course of
  subsequent :meth:`.Tesliper.extract` calls or in recursive extraction using
  ``tesliper_object.extract(recursive=True)``, they are treated as data for one
  conformer. This enables to join data from subsequent calculations steps, e.g. geometry
  optimization, vibrational spectra simulation, and electronic spectra simulation.
  Please note that if specific data genre is available from more than one calculation
  job, only recently extracted values will be stored.
- ``tesliper`` was designed to deal with multiple conformers of single molecule and may
  not work properly when used to process data concerning different molecules (i.e.
  having different number of atoms, different number of degrees of freedom, etc.). If
  you want to use it for such purpose anyway, you may set
  :attr:`Tesliper.conformers.allow_data_inconsistency
  < .Conformers.allow_data_inconsistency>` to ``True``.
  ``tesliper`` will then stop complaining and try to do its best.
"""

# IMPORTS
import logging as lgg
import os
from pathlib import Path
from typing import (
    Callable,
    Dict,
    Generator,
    Iterable,
    Optional,
    Sequence,
    Set,
    Tuple,
    Union,
)

from . import datawork as dw
from . import extraction as ex
from . import glassware as gw
from . import writing as wr
from .datawork.spectra import FittingFunctionType, Number

# GLOBAL VARIABLES
__author__ = "Michał M. Więcław"
__version__ = "0.8.1"

_DEVELOPMENT = "ENV" in os.environ and os.environ["ENV"] == "prod"


# LOGGER
logger = lgg.getLogger(__name__)

mainhandler = lgg.StreamHandler()
mainhandler.setLevel(lgg.DEBUG)
mainhandler.setFormatter(
    lgg.Formatter("%(levelname)s:%(name)s:%(funcName)s - %(message)s")
)

logger.setLevel(lgg.DEBUG if _DEVELOPMENT else lgg.WARNING)
logger.addHandler(mainhandler)

_activities_types = Union[
    gw.VibrationalActivities,
    gw.ScatteringActivities,
    gw.ElectronicActivities,
]


# CLASSES
class Tesliper:
    """This class is a main access point to ``tesliper``'s functionality. It allows you
    to extract data from specified files, provides a proxy to the trimming
    functionality, gives access to data in form of specialized arrays, enables you
    to calculate and average desired spectra, and provides an easy way to export data.

    Most basic use might look like this:

    >>> tslr = Tesliper()
    >>> tslr.extract()
    >>> tslr.calculate_spectra()
    >>> tslr.average_spectra()
    >>> tslr.export_averaged()

    This extracts data from files in the current working directory, calculates
    available spectra using standard parameters, averages them using available energy
    values, and exports to current working directory in .txt format.

    You can customize this process by specifying call parameters for used methods
    and modifying :class:`Tesliper`'s configuration attributes:

    - to change source directory or location of exported files instantiate
      :class:`Tesliper` object with :attr:`input_dir` and :attr:`output_dir` parameters
      specified, respectively. You can also set appropriate attributes on the instance
      directly.
    - To extract only selected files in :attr:`input_dir` use :attr:`wanted_files` init
      parameter. It should be given an iterable of filenames you want to parse. Again,
      you can also directly set an identically named attribute.
    - To change parameters used for calculation of spectra, modify appropriate entries
      of :attr:`parameters` attribute.
    - Use other export methods to export more data and specify ``fmt`` parameter in
      method's call to export to other file formats.

    >>> tslr = Tesliper(input_dir="./myjob/optimization/", output_dir="./myjob/output/")
    >>> tslr.wanted_files = ["one", "two", "three"]  # only files with this names
    >>> tslr.extract()  # use tslr.input_dir as source
    >>> tslr.extract(path="./myjob/vcd_sim/")  # use other input_dir
    >>> tslr.conformers.trim_not_optimized()  # trimming out unwanted conformers
    >>> tslr.parameters["vcd"].update({"start": 500, "stop": 2500, "width": 2})
    >>> tslr.calculate_spectra(genres=["vcd"])  # we want only VCD spectrum
    >>> tslr.average_spectra()
    >>> tslr.export_averaged(mode="w")  # overwrite previously exported files
    >>> tslr.export_activities(fmt="csv")  # save activities for analysis elsewhere
    >>> tslr.output_dir = "./myjob/ecd_sim/"
    >>> tslr.export_job_file(  # prepare files for next step of calculations
    ...     route="# td=(singlets,nstates=80) B3LYP/Def2TZVP"
    ... )

    When modifying :attr:`Tesliper.parameters` be cerfull to not delete any of the
    parameters. If you need to revert to standard parameters values, you can find them
    in :attr:`Tesliper.standard_parameters`.

    >>> tslr.parameters["ir"] = {
    ...     "start": 500, "stop": 2500, "width": 2
    ... }  # this will cause problems!
    >>> tslr.parameters = tslr.standard_parameters  # revert to default values

    Trimming functionality, used in previous example in
    ``tslr.conformers.trim_not_optimized()``, allows you to filter out conformers that
    shouldn't be used in further processing and analysis. You can trim off conformers
    that were not optimized, contain imaginary frequencies, or have other unwanted
    qualities. Conformers with similar geometry may be discarded using an RMSD sieve.
    For more information about trimming, please refer to the documentation
    of :class:`.Conformers` class.

    For more exploratory analysis, :class:`Tesliper` provides an easy way to access
    desired data as an instance of specialized
    :class:`.DataArray` class. Those objects implement a
    number of convenience methods for dealing with specific data genres. A more detailed
    information on :class:`.DataArray` see
    :mod:`.arrays` module documentation. To get data in this form use
    ``array = tslr["genre"]`` were ``"genre"`` is string with the name of desired data
    genre. For more control over instantiation of
    :class:`.DataArray` you may use
    :meth:`Tesliper.conformers.arrayed <.Conformers.arrayed>` factory method.

    >>> energies = tslr["gib"]
    >>> energies.values
    array([-304.17061762, -304.17232455, -304.17186735])
    >>> energies.populations
    array([0.0921304 , 0.56174031, 0.3461293 ])
    >>> energies.full_name
    'Thermal Free Energy'

    Please note, that if some conformers do not provide values for a specific data
    genre, it will be ignored when retriving data for
    :class:`.DataArray` instantiation, regardles if it were
    trimmed off or not.

    >>> tslr = Tesliper()
    >>> tslr.conformers.update([
    >>> ...     ('one', {'gib': -304.17061762}),
    >>> ...     ('two', {'gib': -304.17232455}),
    >>> ...     ('three', {'gib': -304.17186735}),
    >>> ...     ('four', {})
    >>> ... ])
    >>> tslr.conformers.kept
    [True, True, True, True]
    >>> energies = tslr["gib"]
    >>> energies.filenames
    array(['one', 'two', 'three'], dtype='<U5')

    Attributes
    ----------
    conformers : Conformers
        Container for data extracted from Gaussian output files. It provides trimming
        functionality, enabling to filter out conformers of unwanted qualities.
    spectra : dict of str: Spectra
        Spectra calculated so far, using :meth:`.calculate_spectra` method.
        Possible keys are spectra genres: "ir", "vcd", "uv", "ecd", "raman", and "roa".
        Values are :class:`.Spectra` instances with lastly
        calculated spetra of this genre.
    averaged : dict of str: (dict of str: float or callable)
        Spectra averaged using available energies genres, calculated with last call
        to :meth:`.average_spectra` method. Keys are tuples of two strings: averaged
        spectra genre and energies genre used for averaging.
    parameters : dict of str: (dict of str: float or callable)
        Parameters for calculation of each type of spectra: "vibrational", "electronic",
        and "scattering". Avaliable parameters are:

        - "start": float ot int, the beginning of the spectral range,
        - "stop": float ot int, the end of the spectral range,
        - "step": float ot int, step of the abscissa,
        - "width": float ot int, width of the peak,
        - "fitting": callable, function used to simulate peaks as curves, preferably
          one of :func:`datawork.gaussian <.gaussian>` or :func:`datawork.lorentzian
          <.lorentzian>`.

        "start", "stop", and "step" expect its values to by in cm^-1 units for
        vibrational and scattering spectra, and nm units for electronic spectra.
        "width" expects its value to be in cm^-1 units for vibrational and scattering
        spectra, and eV units for electronic spectra.
    """

    # TODO?: add proxy for trimming ?
    # TODO?: separate spectra types ?
    # TODO?: make it inherit mapping ?
    _standard_parameters = {
        "ir": {
            "width": 6,
            "start": 800,
            "stop": 2900,
            "step": 2,
            "fitting": dw.lorentzian,
        },
        "uv": {
            "width": 0.35,
            "start": 150,
            "stop": 800,
            "step": 1,
            "fitting": dw.gaussian,
        },
    }
    _standard_parameters["vcd"] = _standard_parameters["ir"].copy()
    _standard_parameters["raman"] = _standard_parameters["ir"].copy()
    _standard_parameters["roa"] = _standard_parameters["ir"].copy()
    _standard_parameters["ecd"] = _standard_parameters["uv"].copy()
    # TODO: introduce more sophisticated parameters proxy that enables using
    #       same or different params for genres of same type (e.g. "vibrational")

    def __init__(
        self,
        input_dir: str = ".",
        output_dir: str = ".",
        wanted_files: Optional[Iterable[Union[str, Path]]] = None,
    ):
        """
        Parameters
        ----------
        input_dir : str or path-like object, optional
            Path to directory containing files for extraction, defaults to current
            working directory.
        output_dir : str or path-like object, optional
            Path to directory for output files, defaults to current working directory.
        wanted_files : list of str or list of Path, optional
            List of files or filenames representing wanted files. If not given, all
            files are considered wanted. File extensions are ignored.
        """
        self.conformers = gw.Conformers()
        self.wanted_files = wanted_files
        self.input_dir = input_dir
        self.output_dir = output_dir
        self.spectra = dict()
        self.averaged = dict()
        self.parameters = self.standard_parameters

    def __getitem__(self, item: str) -> gw.conformers.AnyArray:
        try:
            return self.conformers.arrayed(item)
        except ValueError:
            raise KeyError(f"Unknown genre '{item}'.")

    def clear(self):
        """Remove all data from the instance."""
        self.conformers.clear()
        self.wanted_files = []
        self.input_dir = ""
        self.output_dir = ""
        self.spectra = dict()
        self.averaged = dict()
        self.parameters = self.standard_parameters

    @property
    def energies(self) -> Dict[str, gw.Energies]:
        """Data for each energies' genre as :class:`.Energies` data array. Returned
        dictionary is of form {"genre": :class:`.Energies`} for each of the genres:
        "scf", "zpe", "ten", "ent", and "gib". If no values are available for a specific
        genre, an empty :class:`.Energies` array is produced as corresponding dictionary
        value.

        >>> tslr = Tesliper()
        >>> tslr.energies
        {
            "scf": Energies(genre="scf", ...),
            "zpe": Energies(genre="zpe", ...),
            "ten": Energies(genre="ten", ...),
            "ent": Energies(genre="ent", ...),
            "gib": Energies(genre="gib", ...),
        }

        Returns
        -------
        dict
            Dictionary with genre names as keys
            and :class:`.Energies` data arrays as values.
        """
        keys = gw.Energies.associated_genres
        return {k: self.conformers.arrayed(k) for k in keys}

    @property
    def activities(self) -> Dict[str, _activities_types]:
        """Data for default activities used to calculate spectra as appropriate
        :class:`.SpectralActivities` subclass. Returned dictionary is of form {"genre":
        :class:`.SpectralActivities`} for each of the genres: "dip", "rot", "vosc",
        "vrot", "raman1", and "roa1". If no values are available for a specific genre,
        an empty data array is produced as corresponding dictionary value.

        >>> tslr = Tesliper()
        >>> tslr.activities
        {
            "dip": VibrationalActivities(genre="dip", ...),
            "rot": VibrationalActivities(genre="rot", ...),
            "vosc": ElectronicActivities(genre="vosc", ...),
            "vrot": ElectronicActivities(genre="vrot", ...),
            "raman1": ScatteringActivities(genre="raman1", ...),
            "roa1": ScatteringActivities(genre="roa1", ...),
        }

        Returns
        -------
        dict
            Dictionary with genre names as keys and
            :class:`.SpectralActivities` data arrays as values.
        """
        keys = dw.DEFAULT_ACTIVITIES.values()
        return {k: self.conformers.arrayed(k) for k in keys}

    @property
    def wanted_files(self) -> Optional[Set[str]]:
        """Set of files that are desired for data extraction, stored as filenames
        without an extension. Any iterable of strings or Path objects is transformed
        to this form.

        >>> tslr = Tesliper()
        >>> tslr.wanted_files = [Path("./dir/file_one.out"), Path("./dir/file_two.out")]
        >>> tslr.wanted_files
        {"file_one", "file_two"}

        May also be set to ``None`` or other "falsy" value, in such case it is ignored.
        """
        # TODO: reuse Soxhlet.wanted_files property
        return self._wanted_files

    @wanted_files.setter
    def wanted_files(self, files: Optional[Iterable[Union[str, Path]]]):
        self._wanted_files = None if not files else {Path(f).stem for f in files}

    @property
    def standard_parameters(self) -> Dict[str, Dict[str, Union[int, float, Callable]]]:
        """Default parameters for spectra calculation for each spectra genre
        (ir, vcd, uv, ecd, raman, roa). This returns a dictionary,
        but in fact it is a convenience, read-only attribute,
        modifying it will have no persisting effect.
        """
        return {key: params.copy() for key, params in self._standard_parameters.items()}

    def update(self, other: Optional[Dict[str, dict]] = None, **kwargs):
        """Update stored conformers with given data.

        Works like ``dict.update``, but if key is already present, it updates
        dictionary associated with given key rather than assigning new value.
        Keys of dictionary passed as positional parameter (or additional keyword
        arguments given) should be conformers' identifiers and its values should be
        dictionaries of ``{"genre": values}`` for those conformers.

        Please note, that values of status genres like 'optimization_completed'
        and 'normal_termination' will be updated as well for such key,
        if are present in given new values.

        >>> tslr.conformers
        Conformers([('one', {'scf': -100, 'stoichiometry': 'CH4'})])
        >>> tslr.update(
        ...     {'one': {'scf': 97}, 'two': {'scf': 82, 'stoichiometry': 'CH4'}}
        ... )
        >>> tslr.conformers
        Conformers([
            ('one', {'scf': 97, 'stoichiometry': 'CH4'}),
            ('two', {'scf': 82, 'stoichiometry': 'CH4'}),
        ])
        """
        self.conformers.update(other, **kwargs)

    @property
    def input_dir(self) -> Path:
        """Directory, from which files should be read."""
        return self.__input_dir

    @input_dir.setter
    def input_dir(self, path: Union[Path, str] = "."):
        path = Path(path).resolve()
        if not path.is_dir():
            raise FileNotFoundError(
                "Invalid path or directory not found: {}".format(path)
            )
        logger.info("Current working directory is: {}".format(path))
        self.__input_dir = path

    @property
    def output_dir(self) -> Path:
        """Directory, to which generated files should be written."""
        return self.__output_dir

    @output_dir.setter
    def output_dir(self, path: Union[Path, str] = "."):
        path = Path(path).resolve()
        path.mkdir(exist_ok=True)
        logger.info("Current output directory is: {}".format(path))
        self.__output_dir = path

    def extract_iterate(
        self,
        path: Optional[Union[str, Path]] = None,
        wanted_files: Optional[Iterable[str]] = None,
        extension: Optional[str] = None,
        recursive: bool = False,
    ) -> Generator[Tuple[str, dict], None, None]:
        """Extracts data from chosen Gaussian output files present in given directory
        and yields data for each conformer found.

        Uses :attr:`Tesliper.input_dir` as source directory and
        :attr:`Tesliper.wanted_files` list of chosen files if these are not explicitly
        given as 'path' and 'wanted_files' parameters.

        Parameters
        ----------
        path : str or pathlib.Path, optional
            Path to directory, from which Gaussian files should be read.
            If not given or is ``None``, :attr:`Tesliper.output_dir` will be used.
        wanted_files : list of str, optional
            Filenames (without a file extension) of conformers that should be extracted.
            If not given or is ``None``, :attr:`Tesliper.wanted_files` will be used. If
            :attr:`Tesliper.wanted_files` is also ``None``, all found Gaussian output
            files will be parsed.
        extension : str, optional
            Only files with given extension will be parsed. If omitted, Tesliper will
            try to guess the extension from contents of input directory.
        recursive : bool
            If ``True``, also subdirectories are searched for files to parse, otherwise
            subdirectories are ignored. Defaults to ``False``.

        Yields
        ------
        tuple
            Two item tuple with name of parsed file as first and extracted
            data as second item, for each Gaussian output file parsed.
        """
        soxhlet = ex.Soxhlet(
            path or self.input_dir,
            wanted_files or self.wanted_files,
            extension=extension,
            recursive=recursive,
        )
        for file, data in soxhlet.extract_iter():
            self.update(((file, data),))
            yield file, data

    def extract(
        self,
        path: Optional[Union[str, Path]] = None,
        wanted_files: Optional[Iterable[str]] = None,
        extension: Optional[str] = None,
        recursive: bool = False,
    ):
        """Extracts data from chosen Gaussian output files present in given directory.

        Uses :attr:`Tesliper.input_dir` as source directory and
        :attr:`Tesliper.wanted_files` list of chosen files if these are not explicitly
        given as *path* and *wanted_files* parameters.

        Parameters
        ----------
        path : str or pathlib.Path, optional
            Path to directory, from which Gaussian files should be read.
            If not given or is ``None``, :attr:`Tesliper.output_dir` will be used.
        wanted_files : list of str, optional
            Filenames (without a file extension) of conformers that should be extracted.
            If not given or is ``None``, :attr:`Tesliper.wanted_files` will be used.
        extension : str, optional
            Only files with given extension will be parsed. If omitted, Tesliper will
            try to guess the extension from contents of input directory.
        recursive : bool
            If ``True``, also subdirectories are searched for files to parse, otherwise
            subdirectories are ignored. Defaults to ``False``.
        """
        for f, d in self.extract_iterate(path, wanted_files, extension, recursive):
            _ = f, d

    def load_parameters(
        self,
        path: Optional[Union[str, Path]] = None,
        spectra_genre: Optional[str] = None,
    ) -> dict:
        """Load calculation parameters from a file.

        Parameters
        ----------
        path : str or pathlib.Path, optional
            Path to the file with desired parameters specification. If omitted,
            Tesliper will try to find appropriate file in the default input directory.
        spectra_genre : str, optional
            Genre of spectra that loaded parameters concerns. If given, should be one of
            "ir", "vcd", "uv", "ecd", "raman", or "roa" -- parameters for that
            spectra will be updated with loaded values. Otherwise no update
            is done, only parsed data is returned.

        Returns
        -------
        dict
            Parameters read from the file.

        Notes
        -----
        For information on supported format of parameters configuration file, please
        refer to :class:`.ParametersParser` documentation.
        """
        soxhlet = ex.Soxhlet(path or self.input_dir)
        settings = soxhlet.load_parameters()
        if spectra_genre is not None:
            self.parameters[spectra_genre].update(settings)
        return settings

    def calculate_single_spectrum(
        self,
        genre: str,
        conformer: Union[str, int],
        start: Number = None,
        stop: Number = None,
        step: Number = None,
        width: Number = None,
        fitting: FittingFunctionType = None,
    ) -> gw.SingleSpectrum:
        """Calculates spectrum for requested conformer.

        'start', 'stop', 'step', 'width', and 'fitting' parameters, if given, will be
        used instead of the parameters stored in :attr:`Tesliper.parameters` attribute.
        'start', 'stop', and 'step' values will be interpreted as cm^-1 for vibrational
        or scattering spectra/activities and as nm for electronic ones. Similarly,
        'width' will be interpreted as cm^-1 or eV. If not given, values stored in
        appropriate :attr:`Tesliper.parameters` are used.

        Parameters
        ----------
        genre : str
            Spectra genre (or related spectral activities genre) that should
            be calculated. If given spectral activity genre, this genre will be used
            to calculate spectra instead of the default activities.
        conformer : str or int
            Conformer, specified as it's identifier or it's index, for which
            spectrum should be calculated.
        start : int or float, optional
            Number representing start of spectral range.
        stop : int or float, optional
            Number representing end of spectral range.
        step : int or float, optional
            Number representing step of spectral range.
        width : int or float, optional
            Number representing half width of maximum peak height.
        fitting : function, optional
            Function, which takes spectral data, freqs, abscissa, width as parameters
            and returns numpy.array of calculated, non-corrected spectrum points.
            Basically one of :func:`datawork.gaussian <.gaussian>` or
            :func:`datawork.lorentzian <.lorentzian>`.

        Returns
        -------
        SingleSpectrum
            Calculated spectrum.
        """
        try:
            bar_name = dw.DEFAULT_ACTIVITIES[genre]
        except KeyError:
            bar_name = genre
        with self.conformers.trimmed_to([conformer]) as confs:
            bar = confs.arrayed(bar_name)
        sett_from_args = {
            k: v
            for k, v in zip(
                ("start", "stop", "step", "width", "fitting"),
                (start, stop, step, width, fitting),
            )
            if v is not None
        }
        sett = self.parameters[bar.spectra_name].copy()
        sett.update(sett_from_args)
        spc = bar.calculate_spectra(**sett)
        # TODO: maybe Spectra class should provide such conversion ?
        return gw.SingleSpectrum(
            spc.genre,
            spc.values[0],
            spc.abscissa,
            spc.width,
            spc.fitting,
            scaling=spc.scaling,
            offset=spc.offset,
            filenames=spc.filenames,
        )

    def calculate_spectra(self, genres: Iterable[str] = ()) -> Dict[str, gw.Spectra]:
        """Calculates spectra for each requested genre using parameters stored
        in :attr:`Tesliper.parameters` attribute.

        Parameters
        ----------
        genres : iterable of str
            List of spectra genres (or related spectral activities genres) that should
            be calculated. If given spectral activity genre, this genre will be used
            to calculate spectra instead of the default activities. If given empty
            sequence (default), all available spectra will be calculated using default
            activities.

        Returns
        -------
        dict of str: Spectra
            Dictionary with calculated spectra genres as keys and :class:`.Spectra`
            objects as values.
        """
        if not genres:
            # use default genres, ignoring empty
            bars = (v for v in self.activities.values() if v)
        else:
            # convert to spectra name if bar name passed
            default_act = dw.DEFAULT_ACTIVITIES
            genres = genres.split() if isinstance(genres, str) else genres
            query = [default_act[v] if v in default_act else v for v in genres]
            query_set = set(query)  # ensure no duplicates
            bars = (self[g] for g in query_set)
        output = {}
        for bar in bars:
            spectra = bar.calculate_spectra(**self.parameters[bar.spectra_name])
            if spectra:
                output[bar.spectra_name] = spectra
            else:
                # should empty spectra be included in output?
                logger.warning(
                    f"No data for {bar.spectra_name} calculation; "
                    f"appropriate data is not available or was trimmed off."
                )
        self.spectra.update(output)
        return output

    def get_averaged_spectrum(self, spectrum: str, energy: str) -> gw.SingleSpectrum:
        """Average previously calculated spectra using populations derived from
        specified energies.

        Parameters
        ----------
        spectrum : str
            Genre of spectrum that should be averaged. This spectrum should be
            previously calculated using :meth:`.calculate_spectra` method.
        energy : str
            Genre of energies, that should be used to calculate populations
            of conformers. These populations will be used as weights for averaging.

        Returns
        -------
        SingleSpectrum
            Calculated averaged spectrum.
        """
        # TODO: add fallback if spectra was nat calculated yet
        spectra = self.spectra[spectrum]
        with self.conformers.trimmed_to(spectra.filenames):
            en = self.conformers.arrayed(energy)
        output = spectra.average(en)
        return output

    def average_spectra(self) -> Dict[Tuple[str, str], gw.SingleSpectrum]:
        """For each previously calculated spectra (stored in :attr:`Tesliper.spectra`
        attribute) calculate it's average using population derived from each available
        energies genre.

        Returns
        -------
        dict
            Averaged spectrum for each previously calculated spectra and energies known
            as a dictionary. It's keys are tuples of genres used for averaging and
            values are :class:`.SingleSpectrum` instances (so this dictionary is of form
            {tuple("spectra", "energies"): :class:`.SingleSpectrum`}).
        """
        for genre, spectra in self.spectra.items():
            with self.conformers.trimmed_to(spectra.filenames):
                for energies in self.energies.values():
                    if energies:
                        av = spectra.average(energies)
                        self.averaged[(genre, energies.genre)] = av
        return self.averaged

    # TODO: supplement docstrings
    def export_data(self, genres: Sequence[str], fmt: str = "txt", mode: str = "x"):
        """Saves specified data genres to disk in given file format.

        File formats available by default are: "txt", "csv", "xlsx", "gjf". Note that
        not all formats may are compatible with every genre (e.g. only "geometry"
        genre may be exported fo .gjf format). In such case genres unsupported
        by given format are ignored.

<<<<<<< HEAD
        Files produced are written to `Tesliper.output_dir` directory with filenames
        automatically generated using adequate genre's name and conformers' identifiers.
        In case of "xlsx" format only one file is produced and different data genres are
        written to separate sheets. If there are no values for given genre, no files
        will be created for this genre.
=======
        Files produced are written to :attr:`Tesliper.output_dir` directory with
        filenames automatically generated using adequate genre's name and conformers'
        identifiers. In case of "xlsx" format only one file is produced and different
        data genres are written to separate sheets.
>>>>>>> afe35faf

        Parameters
        ----------
        genres : list of str
            List of genre names, that will be saved to disk.
        fmt : str
            File format of output files, defaults to "txt".
        mode : str
            Specifies how writing to file should be handled. May be one of:
            "a" (append to existing file), "x" (only write if file doesn't exist yet),
            "w" (overwrite file if it already exists). Defaults to "x".
        """
        wrt = wr.writer(fmt=fmt, destination=self.output_dir, mode=mode)
        data = (self[g] for g in genres)
        data = [d for d in data if d]
        if any(isinstance(arr, gw.arrays._VibData) for arr in data):
            data += [self["freq"]]
        if any(isinstance(arr, (gw.ElectronicData, gw.Transitions)) for arr in data):
            data += [self["wavelen"]]
        wrt.write(data)

    def export_energies(self, fmt: str = "txt", mode: str = "x"):
        """Saves energies and population data to disk in given file format.

        File formats available by default are: "txt", "csv", "xlsx". Files produced are
        written to :attr:`Tesliper.output_dir` directory with filenames automatically
        generated using adequate genre's name and conformers' identifiers. In case of
        "xlsx" format only one file is produced and different data genres are written to
        separate sheets.

        Parameters
        ----------
        fmt : str
            File format of output files, defaults to "txt".
        mode : str
            Specifies how writing to file should be handled. May be one of:
            "a" (append to existing file), "x" (only write if file doesn't exist yet),
            "w" (overwrite file if it already exists). Defaults to "x".
        """
        wrt = wr.writer(fmt=fmt, destination=self.output_dir, mode=mode)
        energies = [e for e in self.energies.values() if e]
        corrections = (self[f"{e.genre}corr"] for e in energies if e.genre != "scf")
        frequencies = self["freq"]
        stoichiometry = self["stoichiometry"]
        wrt.write(data=[*energies, frequencies, stoichiometry, *corrections])

    # TODO: separate to vibrational and electronic ?
    def export_spectral_data(self, fmt: str = "txt", mode: str = "x"):
        """Saves unprocessed spectral data to disk in given file format.

        File formats available by default are: "txt", "csv", "xlsx". Files produced are
        written to :attr:`Tesliper.output_dir` directory with filenames automatically
        generated using adequate genre's name and conformers' identifiers. In case of
        "xlsx" format only one file is produced and different data genres are written to
        separate sheets.

        Parameters
        ----------
        fmt : str
            File format of output files, defaults to "txt".
        mode : str
            Specifies how writing to file should be handled. May be one of:
            "a" (append to existing file), "x" (only write if file doesn't exist yet),
            "w" (overwrite file if it already exists). Defaults to "x".
        """
        wrt = wr.writer(fmt=fmt, destination=self.output_dir, mode=mode)
        bands = [self["freq"], self["wavelen"]]
        genres = (
            *gw.VibrationalData.associated_genres,
            *gw.ElectronicData.associated_genres,
            *gw.ScatteringData.associated_genres,
        )
        data = [self[g] for g in genres if g] + [b for b in bands if b]
        wrt.write(data)

    # TODO: separate to vibrational and electronic ?
    def export_activities(self, fmt: str = "txt", mode: str = "x"):
        """Saves unprocessed spectral activities to disk in given file format.

        File formats available by default are: "txt", "csv", "xlsx". Files produced are
        written to :attr:`Tesliper.output_dir` directory with filenames automatically
        generated using adequate genre's name and conformers' identifiers. In case of
        "xlsx" format only one file is produced and different data genres are written to
        separate sheets.

        Parameters
        ----------
        fmt : str
            File format of output files, defaults to "txt".
        mode : str
            Specifies how writing to file should be handled. May be one of:
            "a" (append to existing file), "x" (only write if file doesn't exist yet),
            "w" (overwrite file if it already exists). Defaults to "x".
        """
        wrt = wr.writer(fmt=fmt, destination=self.output_dir, mode=mode)
        bands = [self["freq"], self["wavelen"]]
        genres = (
            *gw.VibrationalActivities.associated_genres,
            *gw.ElectronicActivities.associated_genres,
            *gw.ScatteringActivities.associated_genres,
        )
        data = [self[g] for g in genres if g] + [b for b in bands if b]
        wrt.write(data)

    def export_spectra(self, fmt: str = "txt", mode: str = "x"):
        """Saves spectra calculated previously to disk in given file format.

        File formats available by default are: "txt", "csv", "xlsx". Files produced are
        written to :attr:`Tesliper.output_dir` directory with filenames automatically
        generated using adequate genre's name and conformers' identifiers. In case of
        "xlsx" format only one file is produced and different data genres are written to
        separate sheets.

        Parameters
        ----------
        fmt : str
            File format of output files, defaults to "txt".
        mode : str
            Specifies how writing to file should be handled. May be one of:
            "a" (append to existing file), "x" (only write if file doesn't exist yet),
            "w" (overwrite file if it already exists). Defaults to "x".
        """
        wrt = wr.writer(fmt=fmt, destination=self.output_dir, mode=mode)
        data = [s for s in self.spectra.values() if s]
        wrt.write(data)

    def export_averaged(self, fmt: str = "txt", mode: str = "x"):
        """Saves spectra calculated and averaged previously to disk
        in given file format.

        File formats available by default are: "txt", "csv", "xlsx". Files produced are
        written to :attr:`Tesliper.output_dir` directory with filenames automatically
        generated using adequate genre's name and conformers' identifiers. In case of
        "xlsx" format only one file is produced and different data genres are written to
        separate sheets.

        Parameters
        ----------
        fmt : str
            File format of output files, defaults to "txt".
        mode : str
            Specifies how writing to file should be handled. May be one of:
            "a" (append to existing file), "x" (only write if file doesn't exist yet),
            "w" (overwrite file if it already exists). Defaults to "x".
        """
        wrt = wr.writer(fmt=fmt, destination=self.output_dir, mode=mode)
        data = [s for s in self.averaged.values() if s]
        wrt.write(data)

    def export_job_file(
        self,
        fmt: str = "gjf",
        mode: str = "x",
        route: str = "# hf 3-21g",
        link0: Optional[dict] = None,
        comment: str = "No information provided.",
        post_spec: str = "",
    ):
        """Saves conformers to disk as job files for quantum chemistry software
        in given file format.

        Currently only "gjf" format is provided, used by Gaussian software. Files
        produced are written to :attr:`Tesliper.output_dir` directory with filenames
        automatically generated using conformers' identifiers.

        Parameters
        ----------
        fmt : str
            File format of output files, defaults to "gjf".
        mode : str
            Specifies how writing to file should be handled. May be one of:
            "a" (append to existing file), "x" (only write if file doesn't exist yet),
            "w" (overwrite file if it already exists). Defaults to "x".
        route : str
            List of space-separated keywords specifying calculations directives
            for Gaussian software.
        link0 : dict
            Dictionary with link0 commands, where key is command's name and value is
            str with parameters. For any non-parametric link0 command value is not
            important (may be ``None``), key's presence is enough to record, that it was
            requested.
        comment : str
            Contents of title section, i.e. a comment about the calculations.
        post_spec : str
            Anything that should be placed after conformers geometry specification.
            Will be written to file as given.
        """
        wrt = wr.writer(
            fmt=fmt,
            destination=self.output_dir,
            mode=mode,
            link0=link0,
            route=route,
            comment=comment,
            post_spec=post_spec,
        )
        wrt.geometry(
            geometry=self["geometry"],
            multiplicity=self["multiplicity"],
            charge=self["charge"],
        )

    def serialize(self, filename: str = ".tslr", mode: str = "x") -> None:
        """Serialize instance of :class:`Tesliper` object to a file in
        :attr:`.output_dir`.

        Parameters
        ----------
        filename: str
            Name of the file, to which content will be written. Defaults to ".tslr".
        mode: str
            Specifies how writing to file should be handled.
            Should be one of characters: "x" or "w".
            "x" - only write if file doesn't exist yet;
            "w" - overwrite file if it already exists.
            Defaults to "x".

        Raises
        ------
        ValueError
            If given any other ``mode`` than "x" or "w".

        Notes
        -----
        If :attr:`.output_dir` is ``None``, current working directory is assumed.
        """
        path = self.output_dir / filename
        if mode not in {"x", "w"}:
            raise ValueError(
                f"'{mode}' is not a valid mode for serializing Tesliper object. "
                f"It should be 'x' or 'w'."
            )
        writer = wr.ArchiveWriter(destination=path, mode=mode)
        writer.write(self)

    @classmethod
    def load(cls, source: Union[Path, str]) -> "Tesliper":
        """Load serialized :class:`Tesliper` object from given file.

        Parameters
        ----------
        source: pathlib.Path or str
            Path to the file with serialized Tesliper object.

        Returns
        -------
        Tesliper
            New instance of Tesliper class containing data read from the file.
        """
        path = Path(source)
        loader = wr.ArchiveLoader(source=path)
        return loader.load()<|MERGE_RESOLUTION|>--- conflicted
+++ resolved
@@ -699,18 +699,11 @@
         genre may be exported fo .gjf format). In such case genres unsupported
         by given format are ignored.
 
-<<<<<<< HEAD
-        Files produced are written to `Tesliper.output_dir` directory with filenames
-        automatically generated using adequate genre's name and conformers' identifiers.
-        In case of "xlsx" format only one file is produced and different data genres are
-        written to separate sheets. If there are no values for given genre, no files
-        will be created for this genre.
-=======
         Files produced are written to :attr:`Tesliper.output_dir` directory with
         filenames automatically generated using adequate genre's name and conformers'
         identifiers. In case of "xlsx" format only one file is produced and different
-        data genres are written to separate sheets.
->>>>>>> afe35faf
+        data genres are written to separate sheets. If there are no values for given
+        genre, no files will be created for this genre.
 
         Parameters
         ----------
