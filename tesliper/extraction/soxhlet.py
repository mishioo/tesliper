--- conflicted
+++ resolved
@@ -1,24 +1,11 @@
 # IMPORTS
-<<<<<<< HEAD
 import logging as lgg
 from pathlib import Path
-import re
-from typing import Union, Tuple, Generator, Optional, List, Iterable, Set
+from typing import Generator, Iterable, List, Optional, Set, Tuple, Union
+
 import numpy as np
 
 from . import gaussian_parser, parameters_parser, spectra_parser
-=======
-import csv
-import logging as lgg
-import os
-from collections import defaultdict
-
-from . import gaussian_parser, spectra_parser
-
-# TO DO
-# correct load_bars, load_popul, load_spectra, load_settings methods
->>>>>>> 9c1f046d
-
 
 # LOGGER
 logger = lgg.getLogger(__name__)
