--- conflicted
+++ resolved
@@ -65,7 +65,6 @@
     dip=r'Dip. str.',
     rot=r'Rot. str.',
     emang=r'E-M angle',
-    raman=r'Raman Activ',
     depolarp=r'Depolar \(P\)',
     depolaru=r'Depolar \(U\)',
     ramact=r'RamAct',
@@ -232,11 +231,7 @@
         freq, mass, frc, iri, dip, rot, emang, raman, depolarp, depolaru,
         ramact, depp, depu, alpha2, beta2, alphag, gamma2, delta2, raman1,
         roa1, cid1, raman2, roa2, cid2,  raman3, roa3, cid3, rc180,
-<<<<<<< HEAD
         wave, ex_en, eemang, vdip, ldip, vrot, lrot, vosc, losc, transitions,
-=======
-        efreq, ex_en, eemang, vdip, ldip, vrot, lrot, vosc, losc, transitions,
->>>>>>> f15f3b2a
         scf, zpe, ten, ent, gib, zpecorr, tencorr, entcorr, gibcorr, command,
         normal_termination, cpu_time, optimization_completed.
 
