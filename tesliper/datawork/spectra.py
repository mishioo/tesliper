# IMPORTS
import logging as lgg
import math
import numpy as np


# LOGGER
logger = lgg.getLogger(__name__)
logger.setLevel(lgg.DEBUG)


# MODULE FUNCTIONS
def count_imaginary(frequencies):
    """Finds number of imaginary frequencies of each conformer.

    Parameters
    ----------
    frequencies : numpy.ndarray
        List of conformers' frequencies.

    Returns
    -------
    numpy.ndarray
        Number of imaginary frequencies of each conformer."""
    if frequencies.size > 0:
        return (frequencies < 0).sum(1)
    else:
        return np.array([])


def find_imaginary(frequencies):
    """Finds all molecules with imaginary frequency values.

    Parameters
    ----------
    frequencies : numpy.ndarray
        List of conformers' frequencies.

    Returns
    -------
    numpy.ndarray
        List of the indices of conformers with imaginary frequency values."""
    imag = count_imaginary(frequencies)
    return np.nonzero(imag)


def gaussian(intensities, frequencies, abscissa, width):
    """Gaussian fitting function for spectra calculation.

    Parameters
    ----------
    intensities: numpy.ndarray
        Appropriate values extracted from gaussian output files.
    frequencies: numpy.ndarray
        Frequencies extracted from gaussian output files.
    abscissa: numpy.ndarray
        List of wavelength/wave number points on spectrum x axis.
    width: int or float
        Number representing half width of peak at 1/e its maximum height.

    Returns
    -------
    numpy.ndarray
        List of calculated intensity values."""
    sigm = width / 1.4142  # math.sqrt(2), half width at 1/e peak height
    denominator = sigm * 2.5066  # (2 * math.pi) ** 0.5
    it = np.nditer(
        [abscissa, None], flags=['buffered'],
        op_flags=[['readonly'], ['writeonly', 'allocate', 'no_broadcast']],
        op_dtypes=[np.float64, np.float64]
    )
    for x, peaks in it:
        e = intensities * np.exp(-0.5 * ((x - frequencies) / sigm) ** 2)
        peaks[...] = (e / denominator).sum()
    return it.operands[1]


def lorentzian(intensities, frequencies, abscissa, width):
    """Lorentzian fitting function for spectra calculation.

    Parameters
    ----------
    intensities: numpy.ndarray
        Appropriate values extracted from gaussian output files.
    frequencies: numpy.ndarray
        Frequencies extracted from gaussian output files.
    abscissa: numpy.ndarray
        List of wavelength/wave number points on spectrum x axis.
    width: int or float
        Number representing half width of peak at half its maximum height.

    Returns
    -------
    numpy.ndarray
        List of calculated intensity values."""
    hwhmsqrd = width ** 2
    hwhmoverpi = width / math.pi
    it = np.nditer(
        [abscissa, None], flags=['buffered'],
        op_flags=[['readonly'], ['writeonly', 'allocate', 'no_broadcast']],
        op_dtypes=[np.float64, np.float64]
    )
    for x, val in it:
        s = intensities / ((frequencies - x) ** 2 + hwhmsqrd)
        s2 = (hwhmoverpi * s).sum()
        val[...] = s2
    return it.operands[1]


def calculate_spectra(frequencies, intensities, abscissa, width, fitting):
    """Calculates spectrum for each individual conformer.

    Parameters
    ----------
    frequencies : numpy.ndarray
        List of conformers' frequencies in cm^(-1). Should be of shape
        (number _of_conformers, number_of_frequencies).
    intensities : numpy.ndarray
        List of calculated signal intensities for each conformer. Should be
        of same shape as frequencies.
    abscissa : numpy.ndarray
        List of points on x axis in output spectrum in cm^(-1).
    width : int or float
        Number representing peak width in cm^(-1), used by fitting function.
    fitting : function
        Function, which takes intensities, frequencies, abscissa, hwhm as
        parameters and returns numpy.array of calculated spectrum points.

    Returns
    -------
    numpy.ndarray
        Array of intensity values for each conformer."""
    # spectrum abscissa, 1d numpy.array of wavenumbers
    spectra = np.zeros([len(frequencies), abscissa.shape[0]])  # template
    for inten, freq, spr in zip(intensities, frequencies, spectra):
        spr[...] = fitting(inten, freq, abscissa, width)
    return spectra


def calculate_average(values, populations):
    """Calculates weighted average of `values`, where `populations` are used as
    weights.

    Parameters
    ----------
    values : numpy.ndarray or iterable
        List of values for each conformer, should be of shape (N, M), where N is
        number of conformers and M is number of values.
    populations : numpy.ndarray or iterable
        List of conformers' populations, should be of shape (N,) where N is
        number of conformers. Should add up to 1.

    Returns
    -------
    numpy.ndarray
        weighted arithmetic mean of values given.

    Raises
    ------
    ValueError
        If parameters of non-matching shape were passed."""
    values = np.asanyarray(values)
    populations = np.asanyarray(populations)
    if not populations.size == values.shape[0]:
        raise ValueError(
            "Exactly one population value for each conformer must be provided."
        )
    popsum = populations.sum()
    if not np.isclose(popsum, 1):
        # normalize population data, if needed
        populations = populations / popsum
    # populations must be of same shape as values array
    # so we expand populations with appropriate number of dimensions
<<<<<<< HEAD
    shape = values.shape[0] + (1,) * (values.ndim - 1)
=======
    shape = (-1,) + (1,) * (values.ndim - 1)
>>>>>>> a594f303
    popul = populations.reshape(*shape)
    return (values * popul).sum(0)<|MERGE_RESOLUTION|>--- conflicted
+++ resolved
@@ -171,10 +171,6 @@
         populations = populations / popsum
     # populations must be of same shape as values array
     # so we expand populations with appropriate number of dimensions
-<<<<<<< HEAD
-    shape = values.shape[0] + (1,) * (values.ndim - 1)
-=======
     shape = (-1,) + (1,) * (values.ndim - 1)
->>>>>>> a594f303
     popul = populations.reshape(*shape)
     return (values * popul).sum(0)