###################
###   IMPORTS   ###
###################

import logging as lgg
from collections import OrderedDict, Counter
from contextlib import contextmanager

import numpy as np
from . import datawork as dw

##################
###   LOGGER   ###
##################

logger = lgg.getLogger(__name__)
logger.setLevel(lgg.DEBUG)

############################
###   GLOBAL VARIABLES   ###
############################

default_spectra_bars = {
    'ir': 'dip',
    'vcd': 'rot',
    'uv': 'vosc',
    'ecd': 'vrot',
    'raman': 'raman1',
    'roa': 'roa1'
}


###################
###   CLASSES   ###
###################


class DataArray:
    """Base class for data holding objects. It provides trimming functionality
    for filtering data based on other objects content or arbitrary choice.
    
    Parameters
    ----------
    filenames : numpy.ndarray(dtype=str)
        List of filenames of gaussian output files, from whitch data were
        extracted.
    values : numpy.ndarray(dtype=float)
        List of appropriate data values.

    TO DO
    -----
    Supplement full_name_ref
    """

    full_name_ref = dict(
        rot='Rot. Strength',
        dip='Dip. Strength',
        roa1='ROA1',
        raman1='Raman1',
        vrot='Rot. (velo)',
        lrot='Rot. (lenght)',
        vosc='Osc. (velo)',
        losc='Osc. (length)',
        iri='IR Intensity',
        vemang='E-M Angle',
        eemang='E-M Angle',
        zpe='Zero-point Energy',
        ten='Thermal Energy',
        ent='Thermal Enthalpy',
        gib='Thermal Free Energy',
        scf='SCF',
        ex_en='Excitation energy',
        vfreq='Frequency',
        wave='Wavelength',
        energies='Energies'
    )

    associated_genres = 'zpecorr tencorr entcorr gibcorr mass frc emang ' \
                        'depolarp depolaru depp depu alpha2 beta2 alphag ' \
                        'gamma2 delta2 cid1 cid2 cid3 rc180'.split(' ')

    @staticmethod
    def get_constructor(genre):
        constructors = {
            key: cls for cls in DataArray.__subclasses__()
            for key in cls.associated_genres
        }
        constructors.update({
            key: DataArray for key in DataArray.associated_genres
<<<<<<< HEAD
        })  # Need to update this way because DataArray.__subclasses__() doesn't
            # include DataArray itself
=======
        })
>>>>>>> f15f3b2a
        return constructors[genre]

    @staticmethod
    def make(genre, filenames, values, **kwargs):
        try:
            cls = DataArray.get_constructor(genre)
        except KeyError:
            raise ValueError(f"Unknown genre '{genre}'.")
<<<<<<< HEAD
        instance = cls(genre, filenames, values, **kwargs)
=======
        try:
            instance = cls(genre, filenames, values, **kwargs)
        except TypeError:
            print(genre, cls)
            print({
                key: cls for cls in DataArray.__subclasses__()
                for key in cls.associated_genres
        })
>>>>>>> f15f3b2a
        return instance

    def __init__(self, genre, filenames, values, dtype=float, **kwargs):
        self.genre = genre
        self.dtype = dtype
        self.filenames = filenames
        self.values = values

    @property
    def full_name(self):
        return self.full_name_ref[self.genre]

    @property
    def filenames(self):
        return self.__filenames

    @filenames.setter
    def filenames(self, value):
        self.__filenames = np.array(value, dtype=str)

    @property
    def values(self):
        return self.__values

    @values.setter
    def values(self, values):
        if not len(values) == len(self.filenames):
            raise ValueError(
                f"Values and filenames must be the same length. Arrays of"
                f"length {len(values)} and {len(self.filenames)} were given."
            )
        try:
            self.__values = np.array(values, dtype=self.dtype)
        except ValueError:
            lengths = [len(v) for v in values]
            longest = max(lengths)
            self.__values = np.array(
                [np.pad(v, (0, longest-len_), 'constant', constant_values=0)
                    for v, len_ in zip(values, lengths)], dtype=self.dtype
            )
            logger.warning(
                'DataArray with unequal number of elements for entry '
                'requested. Arrays were appended with zeros to match length '
                'of longest entry.'
            )

    def __len__(self):
        return self.filenames.size


<<<<<<< HEAD
class InfoArray(DataArray):
    associated_genres = [
        'command', 'cpu_time', 'transitions', 'stoichiometry'
    ]
=======
class Info(DataArray):
    associated_genres = ['command', 'cpu_time', 'transitions', 'stoichiometry']
>>>>>>> f15f3b2a

    def __init__(self, genre, filenames, values, dtype=str, **kwargs):
        super().__init__(genre, filenames, values, dtype=dtype)


class BooleanArray(DataArray):
    associated_genres = ['normal_termination', 'optimization_completed']

    def __init__(self, genre, filenames, values, dtype=bool, **kwargs):
        super().__init__(genre, filenames, values, dtype=dtype)


class Energies(DataArray):
    """
    Parameters
    ----------
    genre : str
        genre of energy.
    filenames : numpy.ndarray(dtype=str)
        List of filenames of gaussian output files, from whitch data were
        extracted.
    values : numpy.ndarray(dtype=float)
        Energy value for each conformer.
    t : int or float
        Temperature of calculated state in K."""

    Boltzmann = 0.0019872041  # kcal/(mol*K)
    associated_genres = 'scf zpe ten ent gib'.split(' ')

    def __init__(self, genre, filenames, values, t=298.15, **kwargs):
        super().__init__(genre, filenames, values, **kwargs)
        self.t = t  # temperature in K

    @property
    def deltas(self):
        """Calculates energy difference between each conformer and lowest energy
        conformer. Converts energy to kcal/mol.

        Returns
        -------
        numpy.ndarray
            List of energy differences from lowest energy in kcal/mol."""
        return dw.calculate_deltas(self.values)

    @property
    def min_factors(self):
        """Calculates list of conformers' Boltzmann factors respective to lowest
        energy conformer in system.

        Notes
        -----
        Boltzmann factor of two states is defined as:
        F(state_1)/F(state_2) = exp((E_1 - E_2)/kt)
        where E_1 and E_2 are energies of states 1 and 2,
        k is Boltzmann constant, k = 0.0019872041 kcal/(mol*K),
        and t is temperature of the system.

        Returns
        -------
        numpy.ndarary
            List of conformers' Boltzmann factors respective to lowest
            energy conformer."""
        # F(state_n)/F(state_min)
        return dw.calculate_min_factors(self.values, self.t)

    @property
    def populations(self):
        """Calculates Boltzmann distribution of conformers.

        Returns
        -------
        numpy.ndarary
            List of conformers populations calculated as Boltzmann
            distribution."""
        return dw.calculate_populations(self.values, self.t)

    def calculate_populations(self, t):
        """Calculates conformers' Boltzmann distribution in given temperature.

        Parameters
        ----------
        t : int or float
            Temperature of calculated state in K."""
        return dw.calculate_populations(self.values, t)


class Bars(DataArray):
    associated_genres = 'freq iri dip rot raman ramact raman1 roa1 raman2 ' \
                        'roa2 raman3 roa3 wave ex_en eemang vdip ldip vrot '\
                        'lrot vosc losc'.split(' ')

    spectra_name_ref = dict(
        rot='vcd',
        dip='ir',
        iri='ir',
        roa1='roa',
        raman1='raman',
        vrot='ecd',
        lrot='ecd',
        vosc='uv',
        losc='uv'
    )

    spectra_type_ref = dict(
        vcd='vibra',
        ir='vibra',
        roa='vibra',
        raman='vibra',
        ecd='electr',
        uv='electr'
    )

    def __init__(self, genre, filenames, values, frequencies=None,
                 wavelengths=None, t=298.15, laser=532, **kwargs):
        super().__init__(genre, filenames, values, **kwargs)
        self.frequencies = frequencies  # in cm-1
        self.wavelengths = wavelengths  # in nm
        self.t = t  # temperature in K
        self.laser = laser  # in nm
        # rename to raman_laser?

    @property
    def frequencies(self):
        if self.__frequencies is None:
            return 1e7 / self.wavelengths
        else:
            return self.__frequencies

    @frequencies.setter
    def frequencies(self, frequencies):
        if frequencies is None:
            self.__frequencies = None
            return
        if not len(frequencies) == len(self.filenames):
            raise ValueError(
                f"Frequencies and filenames must be the same length. Arrays of"
                f"length {len(frequencies)} and {len(self.filenames)} "
                f"were given."
            )
        try:
            self.__frequencies = np.array(frequencies, dtype=float)
        except ValueError:
            lengths = [len(v) for v in frequencies]
            longest = max(lengths)
            self.__frequencies = np.array(
                [np.pad(v, (0, longest-len_), 'constant', constant_values=0)
                    for v, len_ in zip(frequencies, lengths)], dtype=float
            )
            logger.warning(
                'DataArray with unequal number of frequency values for entry '
                'requested. Arrays were appended with zeros to match length '
                'of longest entry.'
            )
<<<<<<< HEAD

    @property
    def wavelengths(self):
        if self.__wavelengths is None:
            return 1e7 / self.frequencies
        else:
            return self.__wavelengths

    @wavelengths.setter
    def wavelengths(self, wavelengths):
        if wavelengths is None:
            if self.frequencies is None:
                raise TypeError(
                    "At least one: frequencies or wavelengths must not be None."
                )
            self.__wavelengths = None
            return
        if not len(wavelengths) == len(self.filenames):
            raise ValueError(
                f"Wavelengths and filenames must be the same length. Arrays of"
                f"length {len(wavelengths)} and {len(self.filenames)} "
                f"were given."
            )
        try:
            self.__wavelengths = np.array(wavelengths, dtype=float)
        except ValueError:
            lengths = [len(v) for v in wavelengths]
            longest = max(lengths)
            self.__wavelengths = np.array(
                [np.pad(v, (0, longest-len_), 'constant', constant_values=0)
                    for v, len_ in zip(wavelengths, lengths)], dtype=float
            )
            logger.warning(
                'DataArray with unequal number of wavelength values for entry '
                'requested. Arrays were appended with zeros to match length '
                'of longest entry.'
            )
=======
>>>>>>> f15f3b2a

    @property
    def spectra_name(self):
        if self.genre in self.spectra_name_ref:
            return self.spectra_name_ref[self.genre]

    @property
    def spectra_type(self):
        if self.genre in self.spectra_name_ref:
            return self.spectra_type_ref[self.spectra_name]

    @property
    def intensities(self):
        """Converts spectral activity calculated by quantum chemistry software
        to signal intensity.

        Returns
        -------
        numpy.ndarray
            Signal intensities for each conformer."""
        intensities = dw.calculate_intensities(
            self.genre, self.values, self.frequencies, self.t, self.laser
        )
        return intensities

    @property
    def imaginary(self):
        """Finds number of imaginary frequencies of each conformer.

        Returns
        -------
        numpy.ndarray
            Number of imaginary frequencies of each conformer."""
        if self.frequencies.size > 0:
            return (self.frequencies < 0).sum(1)
        else:
            return np.array([])

    def find_imaginary(self):
        """Finds all freqs with imaginary values and creates 'imag' entry with
        list of indicants of imaginery values presence.
        
        Returns
        -------
        dict
            Dictionary of {filename: number-of-imaginary-frequencies} for each
            conformer with at least one imaginary frequency.
        """
        imag = self.imaginary
        return {k: v for k, v in zip(self.filenames, imag) if v}

    def calculate_spectra(self, start, stop, step, width, fitting):
        """Calculates spectrum of desired type for each individual conformer.
        
        Parameters
        ----------
        start : int or float
            Number representing start of spectral range in relevant units.
        stop : int or float
            Number representing end of spectral range in relevant units.
        step : int or float
            Number representing step of spectral range in relevant units.
        width : int or float
            Number representing half width of maximum peak hight.
        fitting : function
            Function, which takes bars, freqs, abscissa, width as parameters and
            returns numpy.array of calculated, non-corrected spectrum points.
            
        Returns
        -------
        numpy.ndarray
            Array of 2d arrays containing spectrum (arr[0] is list of
            wavelengths/wave numbers, arr[1] is list of corresponding
            intensity values).
        """
        abscissa = np.arange(start, stop, step)
        if self.spectra_type == 'electr':
            width = width / 1.23984e-4  # from eV to cm-1
            abscissa = 1e7 / abscissa  # from nm to cm-1
        freqs = self.frequencies
        inten = self.intensities
        spectra = dw.calculate_spectra(
            freqs, inten, abscissa, width, fitting
        )
        if spectra.size:
            logger.debug(
                "{} spectra calculated with width = {} and {} fitting.".format(
                    self.spectra_name, width, fitting.__name__
                )
            )
        return spectra


class Spectra(DataArray):
    associated_genres = 'ir uv vcd ecd raman roa'.split(' ')
    units = {
        'vibra': {'width': 'cm-1',
                  'start': 'cm-1',
                  'stop': 'cm-1',
                  'step': 'cm-1'},
        'electr': {'width': 'eV',
                   'start': 'nm',
                   'stop': 'nm',
                   'step': 'nm'}
    }

    def __init__(self, genre, filenames, values, abscissa, **kwargs):
        super().__init__(genre, filenames, values=values, **kwargs)
        self.abscissa = abscissa
        self.start = abscissa[0]
        self.stop = abscissa[-1]
        self.step = abs(abscissa[0] - abscissa[1])
        self.scaling_factor = 1.0
        self.offset = 0.0

    # how should be scaling_factor and offset implemented?
    @property
    def x(self):
        return self.abscissa + self.offset

    @property
    def y(self):
        return self.values * self.scaling_factor

    def average(self, energies):
        """A method for averaging spectra by population of conformers.
        
        Parameters
        ----------
        energies : Energies object instance
            Object with populations and type attributes containing
            respectively: list of populations values as numpy.ndarray and
            string specifying energy type.
            
        Returns
        -------
        numpy.ndarray
            2d numpy array where arr[0] is list of wavelengths/wave numbers
            and arr[1] is list of corresponding averaged intensity values.
        """
        populations = energies.populations
        energy_type = energies.genre
        av_spec = (self.x, dw.calculate_average(self.y, populations))
        # self._averaged[energy_type] = dict(
        #     populations=populations,
        #     spectrum=av_spec,
        #     values=av,
        #     base=self.abscissa)
        logger.debug(f'{self.genre} spectrum averaged by {energy_type}.')
        return av_spec


class Spectrum:
    # will this be useful?
    def __init__(
            self, genre, abscissa, ordinate, width, fitting, scaling_factor=1,
            offset=0
    ):
        self.genre = genre
        self.abscissa = abscissa
        self.ordinate = ordinate
        self.width = width
        self.fitting = fitting
        self.scaling_factor = scaling_factor
        self.offset = offset


class Molecules(OrderedDict):
    """Ordered mapping of dictionaries.

    Notes
    -----
    Inherits from collections.OrderedDict.

    TO DO
    -----
    Add type checks in update and setting methods."""

    vibrational_keys = (
        'freq mass frc iri dip rot emang raman depolarp depolaru '
        'ramact depp depu alpha2 beta2 alphag gamma2 delta2 raman1 '
        'roa1 cid1 raman2 roa2 cid2  raman3 roa3 cid3 rc180'.split(' ')
    )
    electronic_keys = (
        'wave ex_en eemang vdip ldip vrot lrot vosc losc '
        'transitions'.split(' ')
    )
    spectra_keys = 'ir uv vcd ecd raman roa'.split(' ')

    def __init__(self, *args, **kwargs):
        self.__kept = []
        self.filenames = []
        super().__init__(*args, **kwargs)

    def __setitem__(self, key, value, **kwargs):
        # TO DO: enable other, convertible to dict, structures
        if not isinstance(value, dict):
            raise TypeError(f'Value should be dict-like object, '
                            f'not {type(value)}')
        super().__setitem__(key, value, **kwargs)
        self.kept.append(True)
        self.filenames.append(key)

    def __delitem__(self, key, **kwargs):
        super().__delitem__(key, **kwargs)
        index = self.filenames.index(key)
        del self.filenames[index]
        del self.kept[index]

    @property
    def kept(self):
        return self.__kept

    @kept.setter
    def kept(self, blade):
        try:
            first = blade[0]
        except (TypeError, KeyError):
            raise TypeError(f"Excepted sequence, got: {type(blade)}.")
        except IndexError:
            self.__kept = [False for __ in self.kept]
            return
        if isinstance(first, str):
            blade = set(blade)
            if not blade.issubset(set(self.keys())):
                raise KeyError(
                    f"Unknown conformers: {', '.join(blade-set(self.keys()))}"
                )
            else:
                self.__kept = [fnm in blade for fnm in self.keys()]
        elif isinstance(first, (bool, np.bool_)):
            if not len(blade) == len(self):
                raise ValueError(
                    f"When setting molecules.kept directly, must provide "
                    f"boolean value for each known conformer. {len(blade)} "
                    f"values provided, {len(self)} excepted."
                )
            else:
                self.__kept = [bool(b) for b in blade]  # convert from np.bool_
        elif isinstance(first, int):
            length = len(self.kept)
            out_of_bounds = [b for b in blade if not -length <= b < length]
            if out_of_bounds:
                raise IndexError(
                    f"Indexes out of bounds: "
                    f"{', '.join(str(n) for n in out_of_bounds)}."
                )
            else:
                blade = set(blade)
                self.__kept = [num in blade for num in range(len(self.kept))]
        else:
            raise TypeError(
                f"Expected sequence of strings, integers or booleans, got: "
                f"{type(first)} as first sequence's element."
            )

    def update(self, other=None, **kwargs):
        """Works like dict.update, but if key is already present, it updates
        dictionary associated with given key rather than changing its value.

        TO DO
        -----
        Add type checks.
        Figure out what to do with values like optimization_completed
        and normal_termination."""
        molecules = dict()
        if other is not None:
            molecules.update(other)
        molecules.update(**kwargs)
        for key, value in molecules.items():
            if key in self:
                self[key].update(value)
            else:
                self[key] = value

    def arrayed(self, genre, full=False):
        """Lists requested data and returns as appropriate DataArray instance.

        Parameters
        ----------
        genre : str
            String representing data genre. Must be one of known genres.
        full : bool, optional
            Boolean indicating if full set of data should be taken, ignoring
            any trimming conducted earlier. Defaults to False.

        Returns
        -------
        DataArray
            Arrayed data of desired genre as appropriate DataArray object.

        TO DO
        -----
        Add some type checking and error handling."""
        if not (self.kept or self.items()):
            logger.debug(
                f'Array of gerne {genre} requested, but self.kept or '
                f'self.items() are empty. Returning empty array.'
            )
            return DataArray(genre, [], [])
        conarr = self.kept if not full else (True for __ in self.kept)
        array = [
            (fname, mol, mol[genre]) for (fname, mol), con
            in zip(self.items(), conarr) if con and genre in mol
        ]
        if array:
            filenames, mols, values = zip(*array)
        else:
            filenames, mols, values = [], [], []
        if genre in self.vibrational_keys:
            kwargs = {'frequencies': [mol['freq'] for mol in mols]}
        elif genre in self.electronic_keys:
            kwargs = {'wavelengths': [mol['wave'] for mol in mols]}
        elif genre in self.spectra_keys:
            abscissa, values = zip(*values) if values else ([], [])
            kwargs = {'abscissa': abscissa[0] if abscissa else []}
        else:
            kwargs = {'unused': [[] for __ in mols]}  # is this needed?
        arr = DataArray.make(genre, filenames, values, **kwargs)
        return arr

    @property
    def _max_len(self):
        return max(len(m) for m in self.values())

    def trim_incomplete(self):
        longest = self._max_len
        for index, mol in enumerate(self.values()):
            if len(mol) < longest:
                self.kept[index] = False
        
    def trim_imaginary_frequencies(self):
        arr = self.arrayed('freq', full=True)
        imaginary = arr.imaginary
        for index, imag in enumerate(imaginary):
            if imag > 0:
                self.kept[index] = False

    def trim_non_matching_stoichiometry(self):
        counter = Counter((mol['stoichiometry'] for mol in self.values()))
        stoich = counter.most_common()[0][0]
        for index, mol in enumerate(self.values()):
            if not mol['stoichiometry'] == stoich:
                self.kept[index] = False

    def trim_not_optimized(self):
        for index, mol in enumerate(self.values()):
            if not mol.get('optimization_completed', True):
                self.kept[index] = False

    def trim_non_normal_termination(self):
        for index, mol in enumerate(self.values()):
            if not mol['normal_termination']:
                self.kept[index] = False

    def trim_to_range(self, genre, minimum=float("-inf"), maximum=float("inf"),
                      attribute='values'):
        try:
            arr = self.arrayed(genre)
            atr = getattr(arr, attribute)
        except AttributeError:
            raise ValueError(
                f"Invalid genre/attribute combination: {genre}/{attribute}. "
                f"Resulting DataArray object has no attribute {attribute}."
            )
        except TypeError:
            raise ValueError(
                f"Invalid genre/attribute combination: {genre}/{attribute}. "
                f"DataArray's attribute must be iterable."
            )
        if not isinstance(atr[0], (int, float)):
            raise ValueError(
                f"Invalid genre/attribute combination: {genre}/{attribute}. "
                f"Resulting DataArray must contain objects of type int or "
                f"float, not {type(atr[0])}"
            )
        blade = [
            fnm for v, fnm in zip(atr, arr.filenames) if minimum <= v <= maximum
        ]
        self.kept = blade

    def select_all(self):
        self.kept = [True for __ in self.kept]

<<<<<<< HEAD
    def trimmed_keys(self):
        for key, kept in zip(self.keys(), self.kept):
            if kept:
                yield key

    def trimmed_values(self):
        for value, kept in zip(self.values(), self.kept):
            if kept:
                yield value

    def trimmed_items(self):
        for (key, value), kept in zip(self.items(), self.kept):
            if kept:
                yield key, value

=======
>>>>>>> f15f3b2a
    @property
    @contextmanager
    def untrimmed(self):
        blade = self.kept
        self.select_all()
        yield self
        self.kept = blade

    @contextmanager
    def trimmed_to(self, blade):
        old_blade = self.kept
        self.kept = blade
        yield self
        self.kept = old_blade

    """# performance test for making arrays
    >>> from timeit import timeit
    >>> import random
    >>> dt = {n: chr(n) for n in range(100)}
    >>> ls = list(range(100))
    >>> kpt = random.choices(ls, k=80)
    >>> skpt = set(kpt)
    >>> timeit('[(k, v) for k, v in dt.items()]', globals=globals())
    5.26354954301791
    >>> timeit('[(n, dt[n]) for n in ls]', globals=globals())
    6.790710222989297
    >>> timeit('[(k,v) for k,v in dt.items() if k in skpt]', globals=globals())
    7.0161151549953615
    >>> timeit('[(n, dt[n]) for n in kpt]', globals=globals())
    5.522729124628256
    >>> timeit('[(n,dt[n]) for n,con in zip(ls,ls) if con]', globals=globals())
    9.363086626095992
    >>> timeit('[(k,v) for (k,v),con in zip(dt.items(),ls)]',globals=globals())
    7.463483778659565"""<|MERGE_RESOLUTION|>--- conflicted
+++ resolved
@@ -87,12 +87,8 @@
         }
         constructors.update({
             key: DataArray for key in DataArray.associated_genres
-<<<<<<< HEAD
         })  # Need to update this way because DataArray.__subclasses__() doesn't
             # include DataArray itself
-=======
-        })
->>>>>>> f15f3b2a
         return constructors[genre]
 
     @staticmethod
@@ -101,18 +97,7 @@
             cls = DataArray.get_constructor(genre)
         except KeyError:
             raise ValueError(f"Unknown genre '{genre}'.")
-<<<<<<< HEAD
         instance = cls(genre, filenames, values, **kwargs)
-=======
-        try:
-            instance = cls(genre, filenames, values, **kwargs)
-        except TypeError:
-            print(genre, cls)
-            print({
-                key: cls for cls in DataArray.__subclasses__()
-                for key in cls.associated_genres
-        })
->>>>>>> f15f3b2a
         return instance
 
     def __init__(self, genre, filenames, values, dtype=float, **kwargs):
@@ -163,15 +148,10 @@
         return self.filenames.size
 
 
-<<<<<<< HEAD
 class InfoArray(DataArray):
     associated_genres = [
         'command', 'cpu_time', 'transitions', 'stoichiometry'
     ]
-=======
-class Info(DataArray):
-    associated_genres = ['command', 'cpu_time', 'transitions', 'stoichiometry']
->>>>>>> f15f3b2a
 
     def __init__(self, genre, filenames, values, dtype=str, **kwargs):
         super().__init__(genre, filenames, values, dtype=dtype)
@@ -325,7 +305,6 @@
                 'requested. Arrays were appended with zeros to match length '
                 'of longest entry.'
             )
-<<<<<<< HEAD
 
     @property
     def wavelengths(self):
@@ -363,8 +342,6 @@
                 'requested. Arrays were appended with zeros to match length '
                 'of longest entry.'
             )
-=======
->>>>>>> f15f3b2a
 
     @property
     def spectra_name(self):
@@ -544,7 +521,7 @@
     Add type checks in update and setting methods."""
 
     vibrational_keys = (
-        'freq mass frc iri dip rot emang raman depolarp depolaru '
+        'freq mass frc iri dip rot emang depolarp depolaru '
         'ramact depp depu alpha2 beta2 alphag gamma2 delta2 raman1 '
         'roa1 cid1 raman2 roa2 cid2  raman3 roa3 cid3 rc180'.split(' ')
     )
@@ -749,7 +726,6 @@
     def select_all(self):
         self.kept = [True for __ in self.kept]
 
-<<<<<<< HEAD
     def trimmed_keys(self):
         for key, kept in zip(self.keys(), self.kept):
             if kept:
@@ -765,8 +741,6 @@
             if kept:
                 yield key, value
 
-=======
->>>>>>> f15f3b2a
     @property
     @contextmanager
     def untrimmed(self):
